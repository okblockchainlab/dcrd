--- conflicted
+++ resolved
@@ -5,25 +5,18 @@
 package main
 
 import (
-<<<<<<< HEAD
+	"bytes"
 	"math/big"
 	"testing"
 
+	"github.com/decred/dcrd/blockchain"
+	"github.com/decred/dcrd/blockchain/stake"
+	"github.com/decred/dcrd/chaincfg"
 	"github.com/decred/dcrd/chaincfg/chainec"
+	"github.com/decred/dcrd/chaincfg/chainhash"
 	"github.com/decred/dcrd/txscript"
 	"github.com/decred/dcrd/wire"
 	"github.com/decred/dcrutil"
-=======
-	"bytes"
-	"testing"
-
-	"github.com/btcsuite/btcd/blockchain"
-	"github.com/btcsuite/btcd/btcec"
-	"github.com/btcsuite/btcd/chaincfg"
-	"github.com/btcsuite/btcd/txscript"
-	"github.com/btcsuite/btcd/wire"
-	"github.com/btcsuite/btcutil"
->>>>>>> 58e27621
 )
 
 // TestCalcMinRequiredTxRelayFee tests the calcMinRequiredTxRelayFee API.
@@ -282,20 +275,23 @@
 // TestCheckTransactionStandard tests the checkTransactionStandard API.
 func TestCheckTransactionStandard(t *testing.T) {
 	// Create some dummy, but otherwise standard, data for transactions.
-	prevOutHash, err := wire.NewShaHashFromStr("01")
+	prevOutHash, err := chainhash.NewHashFromStr("01")
 	if err != nil {
 		t.Fatalf("NewShaHashFromStr: unexpected error: %v", err)
 	}
-	dummyPrevOut := wire.OutPoint{Hash: *prevOutHash, Index: 1}
+	dummyPrevOut := wire.OutPoint{Hash: *prevOutHash, Index: 1, Tree: 0}
 	dummySigScript := bytes.Repeat([]byte{0x00}, 65)
 	dummyTxIn := wire.TxIn{
 		PreviousOutPoint: dummyPrevOut,
+		Sequence:         wire.MaxTxInSequenceNum,
+		ValueIn:          0,
+		BlockHeight:      0,
+		BlockIndex:       0,
 		SignatureScript:  dummySigScript,
-		Sequence:         wire.MaxTxInSequenceNum,
 	}
 	addrHash := [20]byte{0x01}
-	addr, err := btcutil.NewAddressPubKeyHash(addrHash[:],
-		&chaincfg.TestNet3Params)
+	addr, err := dcrutil.NewAddressPubKeyHash(addrHash[:],
+		&chaincfg.TestNetParams, chainec.ECTypeSecp256k1)
 	if err != nil {
 		t.Fatalf("NewAddressPubKeyHash: unexpected error: %v", err)
 	}
@@ -305,13 +301,14 @@
 	}
 	dummyTxOut := wire.TxOut{
 		Value:    100000000, // 1 BTC
+		Version:  0,
 		PkScript: dummyPkScript,
 	}
 
 	tests := []struct {
 		name       string
 		tx         wire.MsgTx
-		height     int32
+		height     int64
 		isStandard bool
 		code       wire.RejectCode
 	}{
@@ -329,7 +326,7 @@
 		{
 			name: "Transaction version too high",
 			tx: wire.MsgTx{
-				Version:  wire.TxVersion + 1,
+				Version:  int32(wire.TxVersion + 1),
 				TxIn:     []*wire.TxIn{&dummyTxIn},
 				TxOut:    []*wire.TxOut{&dummyTxOut},
 				LockTime: 0,
@@ -420,11 +417,20 @@
 			code:       wire.RejectNonstandard,
 		},
 		{
-			name: "More than one nulldata output",
+			name: "More than four nulldata outputs",
 			tx: wire.MsgTx{
 				Version: 1,
 				TxIn:    []*wire.TxIn{&dummyTxIn},
 				TxOut: []*wire.TxOut{{
+					Value:    0,
+					PkScript: []byte{txscript.OP_RETURN},
+				}, {
+					Value:    0,
+					PkScript: []byte{txscript.OP_RETURN},
+				}, {
+					Value:    0,
+					PkScript: []byte{txscript.OP_RETURN},
+				}, {
 					Value:    0,
 					PkScript: []byte{txscript.OP_RETURN},
 				}, {
@@ -471,7 +477,8 @@
 	timeSource := blockchain.NewMedianTime()
 	for _, test := range tests {
 		// Ensure standardness is as expected.
-		err := checkTransactionStandard(btcutil.NewTx(&test.tx),
+		tx := dcrutil.NewTx(&test.tx)
+		err := checkTransactionStandard(tx, stake.DetermineTxType(tx),
 			test.height, timeSource, defaultMinRelayTxFee)
 		if err == nil && test.isStandard {
 			// Test passes since function returned standard for a
