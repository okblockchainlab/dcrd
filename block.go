<<<<<<< HEAD
// Copyright (c) 2013-2014 The btcsuite developers
// Copyright (c) 2015 The Decred developers
=======
// Copyright (c) 2013-2016 The btcsuite developers
>>>>>>> 22c91fa8
// Use of this source code is governed by an ISC
// license that can be found in the LICENSE file.

package dcrutil

import (
	"bytes"
	"fmt"
	"io"

<<<<<<< HEAD
	"github.com/decred/dcrd/chaincfg/chainhash"
	"github.com/decred/dcrd/wire"
=======
	"github.com/btcsuite/btcd/chaincfg/chainhash"
	"github.com/btcsuite/btcd/wire"
>>>>>>> 22c91fa8
)

// OutOfRangeError describes an error due to accessing an element that is out
// of range.
type OutOfRangeError string

// assertBlockImmutability throws a panic when a block has been
// mutated.
var assertBlockImmutability = false

// BlockHeightUnknown is the value returned for a block height that is unknown.
// This is typically because the block has not been inserted into the main chain
// yet.
const BlockHeightUnknown = int64(-1)

// Error satisfies the error interface and prints human-readable errors.
func (e OutOfRangeError) Error() string {
	return string(e)
}

// Block defines a cryptocurrency block that provides easier and more efficient
// manipulation of raw blocks.  It also memoizes hashes for the block and its
// transactions on their first access so subsequent accesses don't have to
// repeat the relatively expensive hashing operations.
type Block struct {
<<<<<<< HEAD
	msgBlock        *wire.MsgBlock // Underlying MsgBlock
	serializedBlock []byte         // Serialized bytes for the block
	hash            chainhash.Hash // Cached block hash
	blockHeight     int64          // Height in the main block chain
	transactions    []*Tx          // Transactions
	sTransactions   []*Tx          // Stake transactions
	txnsGenerated   bool           // ALL wrapped transactions generated
	sTxnsGenerated  bool           // ALL wrapped stake transactions generated
=======
	msgBlock        *wire.MsgBlock  // Underlying MsgBlock
	serializedBlock []byte          // Serialized bytes for the block
	blockHash       *chainhash.Hash // Cached block hash
	blockHeight     int32           // Height in the main block chain
	transactions    []*Tx           // Transactions
	txnsGenerated   bool            // ALL wrapped transactions generated
>>>>>>> 22c91fa8
}

// MsgBlock returns the underlying wire.MsgBlock for the Block.
func (b *Block) MsgBlock() *wire.MsgBlock {
	// Return the cached block.
	return b.msgBlock
}

// Bytes returns the serialized bytes for the Block.  This is equivalent to
// calling Serialize on the underlying wire.MsgBlock, however it caches the
// result so subsequent calls are more efficient.
func (b *Block) Bytes() ([]byte, error) {
	// Return the cached serialized bytes if it has already been generated.
	if len(b.serializedBlock) != 0 {
		return b.serializedBlock, nil
	}

	// Serialize the MsgBlock.
	var w bytes.Buffer
	err := b.msgBlock.Serialize(&w)
	if err != nil {
		return nil, err
	}
	serializedBlock := w.Bytes()

	// Cache the serialized bytes and return them.
	b.serializedBlock = serializedBlock
	return serializedBlock, nil
}

<<<<<<< HEAD
// BlockHeaderBytes returns the serialized bytes for the Block's header.  This is
// equivalent to calling Serialize on the underlying wire.MsgBlock, but it
// returns a byte slice.
func (b *Block) BlockHeaderBytes() ([]byte, error) {
	// Return the cached serialized bytes if it has already been generated.
	if len(b.serializedBlock) != 0 {
		return b.serializedBlock, nil
	}

	// Serialize the MsgBlock.
	var w bytes.Buffer
	err := b.msgBlock.Header.Serialize(&w)
	if err != nil {
		return nil, err
	}
	serializedBlockHeader := w.Bytes()

	// Cache the serialized bytes and return them.
	return serializedBlockHeader, nil
}

// Sha returns the block identifier hash for the Block.  This is equivalent to
// calling BlockSha on the underlying wire.MsgBlock, however it caches the
// result so subsequent calls are more efficient.
func (b *Block) Sha() *chainhash.Hash {
	if assertBlockImmutability {
		hash := b.msgBlock.BlockSha()
		if !hash.IsEqual(&b.hash) {
			str := fmt.Sprintf("ASSERT: mutated util.block detected, old hash "+
				"%v, new hash %v",
				b.hash,
				hash)
			panic(str)
		}
	}

	return &b.hash
=======
// Hash returns the block identifier hash for the Block.  This is equivalent to
// calling BlockHash on the underlying wire.MsgBlock, however it caches the
// result so subsequent calls are more efficient.
func (b *Block) Hash() *chainhash.Hash {
	// Return the cached block hash if it has already been generated.
	if b.blockHash != nil {
		return b.blockHash
	}

	// Cache the block hash and return it.
	hash := b.msgBlock.BlockHash()
	b.blockHash = &hash
	return &hash
>>>>>>> 22c91fa8
}

// Tx returns a wrapped transaction (dcrutil.Tx) for the transaction at the
// specified index in the Block.  The supplied index is 0 based.  That is to
// say, the first transaction in the block is txNum 0.  This is nearly
// equivalent to accessing the raw transaction (wire.MsgTx) from the
// underlying wire.MsgBlock, however the wrapped transaction has some helpful
// properties such as caching the hash so subsequent calls are more efficient.
func (b *Block) Tx(txNum int) (*Tx, error) {
	// Ensure the requested transaction is in range.
	numTx := uint64(len(b.msgBlock.Transactions))
	if txNum < 0 || uint64(txNum) > numTx {
		str := fmt.Sprintf("transaction index %d is out of range - max %d",
			txNum, numTx-1)
		return nil, OutOfRangeError(str)
	}

	// Generate slice to hold all of the wrapped transactions if needed.
	if len(b.transactions) == 0 {
		b.transactions = make([]*Tx, numTx)
	}

	// Return the wrapped transaction if it has already been generated.
	if b.transactions[txNum] != nil {
		return b.transactions[txNum], nil
	}

	// Generate and cache the wrapped transaction and return it.
	newTx := NewTx(b.msgBlock.Transactions[txNum])
	newTx.SetIndex(txNum)
	newTx.SetTree(wire.TxTreeRegular)
	b.transactions[txNum] = newTx
	return newTx, nil
}

// STx returns a wrapped transaction (dcrutil.Tx) for the stake transaction at
// the specified index in the Block.  The supplied index is 0 based.
func (b *Block) STx(txNum int) (*Tx, error) {
	// Ensure the requested transaction is in range.
	numTx := uint64(len(b.msgBlock.STransactions))
	if txNum < 0 || uint64(txNum) > numTx {
		str := fmt.Sprintf("transaction index %d is out of range - max %d",
			txNum, numTx-1)
		return nil, OutOfRangeError(str)
	}

	// Generate slice to hold all of the wrapped transactions if needed.
	if len(b.sTransactions) == 0 {
		b.sTransactions = make([]*Tx, numTx)
	}

	// Return the wrapped transaction if it has already been generated.
	if b.sTransactions[txNum] != nil {
		return b.sTransactions[txNum], nil
	}

	// Generate and cache the wrapped transaction and return it.
	newTx := NewTx(b.msgBlock.STransactions[txNum])
	newTx.SetIndex(txNum)
	newTx.SetTree(wire.TxTreeStake)
	b.sTransactions[txNum] = newTx
	return newTx, nil
}

// Transactions returns a slice of wrapped transactions (dcrutil.Tx) for all
// transactions in the Block.  This is nearly equivalent to accessing the raw
// transactions (wire.MsgTx) in the underlying wire.MsgBlock, however it
// instead provides easy access to wrapped versions (dcrutil.Tx) of them.
func (b *Block) Transactions() []*Tx {
	// Return transactions if they have ALL already been generated.  This
	// flag is necessary because the wrapped transactions are lazily
	// generated in a sparse fashion.
	if b.txnsGenerated {
		return b.transactions
	}

	// Generate slice to hold all of the wrapped transactions if needed.
	if len(b.transactions) == 0 {
		b.transactions = make([]*Tx, len(b.msgBlock.Transactions))
	}

	// Generate and cache the wrapped transactions for all that haven't
	// already been done.
	for i, tx := range b.transactions {
		if tx == nil {
			newTx := NewTx(b.msgBlock.Transactions[i])
			newTx.SetIndex(i)
			newTx.SetTree(wire.TxTreeRegular)
			b.transactions[i] = newTx
		}
	}

	b.txnsGenerated = true
	return b.transactions
}

<<<<<<< HEAD
// STransactions returns a slice of wrapped stake transactions (dcrutil.Tx) for all
// stake transactions in the Block.  This is nearly equivalent to accessing the raw
// transactions (dcrwire.MsgTx) in the underlying wire.MsgBlock, however it
// instead provides easy access to wrapped versions (util.Tx) of them.
func (b *Block) STransactions() []*Tx {
	// Return transactions if they have ALL already been generated.  This
	// flag is necessary because the wrapped transactions are lazily
	// generated in a sparse fashion.
	if b.sTxnsGenerated {
		return b.sTransactions
	}

	// Generate slice to hold all of the wrapped transactions if needed.
	if len(b.sTransactions) == 0 {
		b.sTransactions = make([]*Tx, len(b.msgBlock.STransactions))
	}

	// Generate and cache the wrapped transactions for all that haven't
	// already been done.
	for i, tx := range b.sTransactions {
		if tx == nil {
			newTx := NewTx(b.msgBlock.STransactions[i])
			newTx.SetIndex(i)
			newTx.SetTree(wire.TxTreeStake)
			b.sTransactions[i] = newTx
		}
	}

	b.sTxnsGenerated = true
	return b.sTransactions
}

// TxSha returns the hash for the requested transaction number in the Block.
=======
// TxHash returns the hash for the requested transaction number in the Block.
>>>>>>> 22c91fa8
// The supplied index is 0 based.  That is to say, the first transaction in the
// block is txNum 0.  This is equivalent to calling TxHash on the underlying
// wire.MsgTx, however it caches the result so subsequent calls are more
// efficient.
<<<<<<< HEAD
func (b *Block) TxSha(txNum int) (*chainhash.Hash, error) {
=======
func (b *Block) TxHash(txNum int) (*chainhash.Hash, error) {
>>>>>>> 22c91fa8
	// Attempt to get a wrapped transaction for the specified index.  It
	// will be created lazily if needed or simply return the cached version
	// if it has already been generated.
	tx, err := b.Tx(txNum)
	if err != nil {
		return nil, err
	}

	// Defer to the wrapped transaction which will return the cached hash if
	// it has already been generated.
	return tx.Hash(), nil
}

// STxSha returns the hash for the requested stake transaction number in the Block.
// The supplied index is 0 based.  That is to say, the first transaction in the
// block is txNum 0.  This is equivalent to calling TxSha on the underlying
// wire.MsgTx, however it caches the result so subsequent calls are more
// efficient.
func (b *Block) STxSha(txNum int) (*chainhash.Hash, error) {
	// Attempt to get a wrapped transaction for the specified index.  It
	// will be created lazily if needed or simply return the cached version
	// if it has already been generated.
	tx, err := b.STx(txNum)
	if err != nil {
		return nil, err
	}

	// Defer to the wrapped transaction which will return the cached hash if
	// it has already been generated.
	return tx.Sha(), nil
}

// TxLoc returns the offsets and lengths of each transaction in a raw block.
// It is used to allow fast indexing into transactions within the raw byte
// stream.
func (b *Block) TxLoc() ([]wire.TxLoc, []wire.TxLoc, error) {
	rawMsg, err := b.Bytes()
	if err != nil {
		return nil, nil, err
	}
	rbuf := bytes.NewBuffer(rawMsg)

	var mblock wire.MsgBlock
	txLocs, sTxLocs, err := mblock.DeserializeTxLoc(rbuf)
	if err != nil {
		return nil, nil, err
	}
	return txLocs, sTxLocs, err
}

// Height returns the saved height of the block in the block chain.  This value
// will be BlockHeightUnknown if it hasn't already explicitly been set.
func (b *Block) Height() int64 {
	return b.blockHeight
}

// SetHeight sets the height of the block in the block chain.
func (b *Block) SetHeight(height int64) {
	b.blockHeight = height
}

// NewBlock returns a new instance of a block given an underlying
// wire.MsgBlock.  See Block.
func NewBlock(msgBlock *wire.MsgBlock) *Block {
	return &Block{
		hash:        msgBlock.BlockSha(),
		msgBlock:    msgBlock,
		blockHeight: int64(msgBlock.Header.Height),
	}
}

// NewBlockDeepCopyCoinbase returns a new instance of a block given an underlying
// wire.MsgBlock, but makes a deep copy of the coinbase transaction since it's
// sometimes mutable.
func NewBlockDeepCopyCoinbase(msgBlock *wire.MsgBlock) *Block {
	// Copy the msgBlock and the pointers to all the transactions.
	msgBlockCopy := new(wire.MsgBlock)

	lenTxs := len(msgBlock.Transactions)
	mtxsCopy := make([]*wire.MsgTx, lenTxs)
	for i, mtx := range msgBlock.Transactions {
		mtxsCopy[i] = mtx
	}
	msgBlockCopy.Transactions = mtxsCopy
	lenStxs := len(msgBlock.STransactions)
	smtxsCopy := make([]*wire.MsgTx, lenStxs)
	for i, smtx := range msgBlock.STransactions {
		smtxsCopy[i] = smtx
	}
	msgBlockCopy.STransactions = smtxsCopy
	msgBlockCopy.Header = msgBlock.Header

	// Deep copy the first transaction. Also change the coinbase pointer.
	msgBlockCopy.Transactions[0] =
		NewTxDeep(msgBlockCopy.Transactions[0]).MsgTx()

	bl := &Block{
		blockHeight: int64(msgBlockCopy.Header.Height),
		msgBlock:    msgBlockCopy,
	}
	bl.hash = msgBlock.BlockSha()

	return bl
}

// NewBlockDeepCopy deep copies an entire block down to the wire components and
// returns the new block based off of this copy.
func NewBlockDeepCopy(msgBlock *wire.MsgBlock) *Block {
	// Deep copy the header and all the transactions.
	msgBlockCopy := new(wire.MsgBlock)
	lenTxs := len(msgBlock.Transactions)
	mtxsCopy := make([]*wire.MsgTx, lenTxs)
	for i, mtx := range msgBlock.Transactions {
		txd := NewTxDeep(mtx)
		mtxsCopy[i] = txd.MsgTx()
	}
	msgBlockCopy.Transactions = mtxsCopy
	lenStxs := len(msgBlock.STransactions)
	smtxsCopy := make([]*wire.MsgTx, lenStxs)
	for i, smtx := range msgBlock.STransactions {
		stxd := NewTxDeep(smtx)
		smtxsCopy[i] = stxd.MsgTx()
	}
	msgBlockCopy.STransactions = smtxsCopy
	msgBlockCopy.Header = msgBlock.Header

	bl := &Block{
		blockHeight: int64(msgBlockCopy.Header.Height),
		msgBlock:    msgBlockCopy,
	}
	bl.hash = msgBlock.BlockSha()

	return bl
}

// NewBlockFromBytes returns a new instance of a block given the
// serialized bytes.  See Block.
func NewBlockFromBytes(serializedBlock []byte) (*Block, error) {
	br := bytes.NewReader(serializedBlock)
	b, err := NewBlockFromReader(br)
	if err != nil {
		return nil, err
	}
	b.serializedBlock = serializedBlock
	b.SetHeight(int64(b.msgBlock.Header.Height))
	return b, nil
}

// NewBlockFromReader returns a new instance of a block given a
// Reader to deserialize the block.  See Block.
func NewBlockFromReader(r io.Reader) (*Block, error) {
	// Deserialize the bytes into a MsgBlock.
	var msgBlock wire.MsgBlock
	err := msgBlock.Deserialize(r)
	if err != nil {
		return nil, err
	}

	b := Block{
		hash:        msgBlock.BlockSha(),
		msgBlock:    &msgBlock,
		blockHeight: int64(msgBlock.Header.Height),
	}
	return &b, nil
}

// NewBlockFromBlockAndBytes returns a new instance of a block given
// an underlying wire.MsgBlock and the serialized bytes for it.  See Block.
func NewBlockFromBlockAndBytes(msgBlock *wire.MsgBlock, serializedBlock []byte) *Block {
	return &Block{
		hash:            msgBlock.BlockSha(),
		msgBlock:        msgBlock,
		serializedBlock: serializedBlock,
		blockHeight:     int64(msgBlock.Header.Height),
	}
}<|MERGE_RESOLUTION|>--- conflicted
+++ resolved
@@ -1,9 +1,5 @@
-<<<<<<< HEAD
-// Copyright (c) 2013-2014 The btcsuite developers
-// Copyright (c) 2015 The Decred developers
-=======
 // Copyright (c) 2013-2016 The btcsuite developers
->>>>>>> 22c91fa8
+// Copyright (c) 2015-2016 The Decred developers
 // Use of this source code is governed by an ISC
 // license that can be found in the LICENSE file.
 
@@ -14,13 +10,8 @@
 	"fmt"
 	"io"
 
-<<<<<<< HEAD
 	"github.com/decred/dcrd/chaincfg/chainhash"
 	"github.com/decred/dcrd/wire"
-=======
-	"github.com/btcsuite/btcd/chaincfg/chainhash"
-	"github.com/btcsuite/btcd/wire"
->>>>>>> 22c91fa8
 )
 
 // OutOfRangeError describes an error due to accessing an element that is out
@@ -46,7 +37,6 @@
 // transactions on their first access so subsequent accesses don't have to
 // repeat the relatively expensive hashing operations.
 type Block struct {
-<<<<<<< HEAD
 	msgBlock        *wire.MsgBlock // Underlying MsgBlock
 	serializedBlock []byte         // Serialized bytes for the block
 	hash            chainhash.Hash // Cached block hash
@@ -55,14 +45,6 @@
 	sTransactions   []*Tx          // Stake transactions
 	txnsGenerated   bool           // ALL wrapped transactions generated
 	sTxnsGenerated  bool           // ALL wrapped stake transactions generated
-=======
-	msgBlock        *wire.MsgBlock  // Underlying MsgBlock
-	serializedBlock []byte          // Serialized bytes for the block
-	blockHash       *chainhash.Hash // Cached block hash
-	blockHeight     int32           // Height in the main block chain
-	transactions    []*Tx           // Transactions
-	txnsGenerated   bool            // ALL wrapped transactions generated
->>>>>>> 22c91fa8
 }
 
 // MsgBlock returns the underlying wire.MsgBlock for the Block.
@@ -93,7 +75,6 @@
 	return serializedBlock, nil
 }
 
-<<<<<<< HEAD
 // BlockHeaderBytes returns the serialized bytes for the Block's header.  This is
 // equivalent to calling Serialize on the underlying wire.MsgBlock, but it
 // returns a byte slice.
@@ -115,37 +96,20 @@
 	return serializedBlockHeader, nil
 }
 
-// Sha returns the block identifier hash for the Block.  This is equivalent to
-// calling BlockSha on the underlying wire.MsgBlock, however it caches the
-// result so subsequent calls are more efficient.
-func (b *Block) Sha() *chainhash.Hash {
-	if assertBlockImmutability {
-		hash := b.msgBlock.BlockSha()
-		if !hash.IsEqual(&b.hash) {
-			str := fmt.Sprintf("ASSERT: mutated util.block detected, old hash "+
-				"%v, new hash %v",
-				b.hash,
-				hash)
-			panic(str)
-		}
-	}
-
-	return &b.hash
-=======
 // Hash returns the block identifier hash for the Block.  This is equivalent to
 // calling BlockHash on the underlying wire.MsgBlock, however it caches the
 // result so subsequent calls are more efficient.
 func (b *Block) Hash() *chainhash.Hash {
-	// Return the cached block hash if it has already been generated.
-	if b.blockHash != nil {
-		return b.blockHash
-	}
-
-	// Cache the block hash and return it.
-	hash := b.msgBlock.BlockHash()
-	b.blockHash = &hash
-	return &hash
->>>>>>> 22c91fa8
+	if assertBlockImmutability {
+		hash := b.msgBlock.BlockHash()
+		if !hash.IsEqual(&b.hash) {
+			str := fmt.Sprintf("ASSERT: mutated util.block detected, old hash "+
+				"%v, new hash %v", b.hash, hash)
+			panic(str)
+		}
+	}
+
+	return &b.hash
 }
 
 // Tx returns a wrapped transaction (dcrutil.Tx) for the transaction at the
@@ -242,7 +206,6 @@
 	return b.transactions
 }
 
-<<<<<<< HEAD
 // STransactions returns a slice of wrapped stake transactions (dcrutil.Tx) for all
 // stake transactions in the Block.  This is nearly equivalent to accessing the raw
 // transactions (dcrwire.MsgTx) in the underlying wire.MsgBlock, however it
@@ -275,19 +238,12 @@
 	return b.sTransactions
 }
 
-// TxSha returns the hash for the requested transaction number in the Block.
-=======
 // TxHash returns the hash for the requested transaction number in the Block.
->>>>>>> 22c91fa8
 // The supplied index is 0 based.  That is to say, the first transaction in the
 // block is txNum 0.  This is equivalent to calling TxHash on the underlying
 // wire.MsgTx, however it caches the result so subsequent calls are more
 // efficient.
-<<<<<<< HEAD
-func (b *Block) TxSha(txNum int) (*chainhash.Hash, error) {
-=======
 func (b *Block) TxHash(txNum int) (*chainhash.Hash, error) {
->>>>>>> 22c91fa8
 	// Attempt to get a wrapped transaction for the specified index.  It
 	// will be created lazily if needed or simply return the cached version
 	// if it has already been generated.
@@ -301,12 +257,12 @@
 	return tx.Hash(), nil
 }
 
-// STxSha returns the hash for the requested stake transaction number in the Block.
-// The supplied index is 0 based.  That is to say, the first transaction in the
-// block is txNum 0.  This is equivalent to calling TxSha on the underlying
-// wire.MsgTx, however it caches the result so subsequent calls are more
-// efficient.
-func (b *Block) STxSha(txNum int) (*chainhash.Hash, error) {
+// STxHash returns the hash for the requested stake transaction number in the
+// Block.  The supplied index is 0 based.  That is to say, the first transaction
+// in the block is txNum 0.  This is equivalent to calling TxHash on the
+// underlying wire.MsgTx, however it caches the result so subsequent calls are
+// more efficient.
+func (b *Block) STxHash(txNum int) (*chainhash.Hash, error) {
 	// Attempt to get a wrapped transaction for the specified index.  It
 	// will be created lazily if needed or simply return the cached version
 	// if it has already been generated.
@@ -317,7 +273,7 @@
 
 	// Defer to the wrapped transaction which will return the cached hash if
 	// it has already been generated.
-	return tx.Sha(), nil
+	return tx.Hash(), nil
 }
 
 // TxLoc returns the offsets and lengths of each transaction in a raw block.
@@ -353,7 +309,7 @@
 // wire.MsgBlock.  See Block.
 func NewBlock(msgBlock *wire.MsgBlock) *Block {
 	return &Block{
-		hash:        msgBlock.BlockSha(),
+		hash:        msgBlock.BlockHash(),
 		msgBlock:    msgBlock,
 		blockHeight: int64(msgBlock.Header.Height),
 	}
@@ -388,7 +344,7 @@
 		blockHeight: int64(msgBlockCopy.Header.Height),
 		msgBlock:    msgBlockCopy,
 	}
-	bl.hash = msgBlock.BlockSha()
+	bl.hash = msgBlock.BlockHash()
 
 	return bl
 }
@@ -418,7 +374,7 @@
 		blockHeight: int64(msgBlockCopy.Header.Height),
 		msgBlock:    msgBlockCopy,
 	}
-	bl.hash = msgBlock.BlockSha()
+	bl.hash = msgBlock.BlockHash()
 
 	return bl
 }
@@ -447,7 +403,7 @@
 	}
 
 	b := Block{
-		hash:        msgBlock.BlockSha(),
+		hash:        msgBlock.BlockHash(),
 		msgBlock:    &msgBlock,
 		blockHeight: int64(msgBlock.Header.Height),
 	}
@@ -458,7 +414,7 @@
 // an underlying wire.MsgBlock and the serialized bytes for it.  See Block.
 func NewBlockFromBlockAndBytes(msgBlock *wire.MsgBlock, serializedBlock []byte) *Block {
 	return &Block{
-		hash:            msgBlock.BlockSha(),
+		hash:            msgBlock.BlockHash(),
 		msgBlock:        msgBlock,
 		serializedBlock: serializedBlock,
 		blockHeight:     int64(msgBlock.Header.Height),
