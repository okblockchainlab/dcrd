--- conflicted
+++ resolved
@@ -79,13 +79,8 @@
 }
 
 // NewMerkleBlock returns a new *wire.MsgMerkleBlock and an array of the matched
-<<<<<<< HEAD
-// transaction hashes based on the passed block and filter.
-func NewMerkleBlock(block *dcrutil.Block, filter *Filter) (*wire.MsgMerkleBlock, []*chainhash.Hash) {
-=======
-// transaction index numbers based on the passed block and filter.
-func NewMerkleBlock(block *btcutil.Block, filter *Filter) (*wire.MsgMerkleBlock, []uint32) {
->>>>>>> 1c7f0592
+// transaction index numbers hashes based on the passed block and filter.
+func NewMerkleBlock(block *dcrutil.Block, filter *Filter) (*wire.MsgMerkleBlock, []uint32) {
 	numTx := uint32(len(block.Transactions()))
 	mBlock := merkleBlock{
 		numTx:       numTx,
@@ -94,13 +89,8 @@
 	}
 
 	// Find and keep track of any transactions that match the filter.
-<<<<<<< HEAD
-	var matchedHashes []*chainhash.Hash
-	for _, tx := range block.Transactions() {
-=======
 	var matchedIndices []uint32
 	for txIndex, tx := range block.Transactions() {
->>>>>>> 1c7f0592
 		if filter.MatchTxAndUpdate(tx) {
 			mBlock.matchedBits = append(mBlock.matchedBits, 0x01)
 			matchedIndices = append(matchedIndices, uint32(txIndex))
