// Copyright (c) 2013-2015 The btcsuite developers
// Copyright (c) 2015-2016 The Decred developers
// Use of this source code is governed by an ISC
// license that can be found in the LICENSE file.

package blockchain

import (
	"bytes"
	"errors"
	"fmt"
	"math"
	"math/big"
	"time"

	"github.com/decred/dcrd/blockchain/stake"
	"github.com/decred/dcrd/chaincfg"
	"github.com/decred/dcrd/chaincfg/chainhash"
	"github.com/decred/dcrd/database"
	"github.com/decred/dcrd/txscript"
	"github.com/decred/dcrd/wire"
	"github.com/decred/dcrutil"
)

const (
	// MaxSigOpsPerBlock is the maximum number of signature operations
	// allowed for a block.  It is a fraction of the max block payload size.
	MaxSigOpsPerBlock = wire.MaxBlockPayload / 200

	// MaxTimeOffsetSeconds is the maximum number of seconds a block time
	// is allowed to be ahead of the current time.  This is currently 2
	// hours.
	MaxTimeOffsetSeconds = 2 * 60 * 60

	// MinCoinbaseScriptLen is the minimum length a coinbase script can be.
	MinCoinbaseScriptLen = 2

	// MaxCoinbaseScriptLen is the maximum length a coinbase script can be.
	MaxCoinbaseScriptLen = 100

	// medianTimeBlocks is the number of previous blocks which should be
	// used to calculate the median time used to validate block timestamps.
	medianTimeBlocks = 11

	// earlyVoteBitsValue is the only value of VoteBits allowed in a block
	// header before stake validation height.
	earlyVoteBitsValue = 0x0001
)

var (
	// zeroHash is the zero value for a wire.ShaHash and is defined as
	// a package level variable to avoid the need to create a new instance
	// every time a check is needed.
	zeroHash = &chainhash.Hash{}
)

// isNullOutpoint determines whether or not a previous transaction output point
// is set.
func isNullOutpoint(outpoint *wire.OutPoint) bool {
	if outpoint.Index == math.MaxUint32 && outpoint.Hash.IsEqual(zeroHash) &&
		outpoint.Tree == dcrutil.TxTreeRegular {
		return true
	}
	return false
}

// isNullFraudProof determines whether or not a previous transaction fraud proof
// is set.
func isNullFraudProof(txIn *wire.TxIn) bool {
	switch {
	case txIn.BlockHeight != wire.NullBlockHeight:
		return false
	case txIn.BlockIndex != wire.NullBlockIndex:
		return false
	}

	return true
}

// IsCoinBaseTx determines whether or not a transaction is a coinbase.  A coinbase
// is a special transaction created by miners that has no inputs.  This is
// represented in the block chain by a transaction with a single input that has
// a previous output transaction index set to the maximum value along with a
// zero hash.
//
// This function only differs from IsCoinBase in that it works with a raw wire
// transaction as opposed to a higher level util transaction.
func IsCoinBaseTx(msgTx *wire.MsgTx) bool {
	// A coin base must only have one transaction input.
	if len(msgTx.TxIn) != 1 {
		return false
	}

	// The previous output of a coin base must have a max value index and
	// a zero hash.
	prevOut := &msgTx.TxIn[0].PreviousOutPoint
	if prevOut.Index != math.MaxUint32 || !prevOut.Hash.IsEqual(zeroHash) {
		return false
	}

	return true
}

// IsCoinBase determines whether or not a transaction is a coinbase.  A coinbase
// is a special transaction created by miners that has no inputs.  This is
// represented in the block chain by a transaction with a single input that has
// a previous output transaction index set to the maximum value along with a
// zero hash.
//
// This function only differs from IsCoinBaseTx in that it works with a higher
// level util transaction as opposed to a raw wire transaction.
func IsCoinBase(tx *dcrutil.Tx) bool {
	return IsCoinBaseTx(tx.MsgTx())
}

// CheckTransactionSanity performs some preliminary checks on a transaction to
// ensure it is sane.  These checks are context free.
func CheckTransactionSanity(tx *dcrutil.Tx, params *chaincfg.Params) error {
	// A transaction must have at least one input.
	msgTx := tx.MsgTx()
	if len(msgTx.TxIn) == 0 {
		return ruleError(ErrNoTxInputs, "transaction has no inputs")
	}

	// A transaction must have at least one output.
	if len(msgTx.TxOut) == 0 {
		return ruleError(ErrNoTxOutputs, "transaction has no outputs")
	}

	// A transaction must not exceed the maximum allowed block payload when
	// serialized.
	serializedTxSize := tx.MsgTx().SerializeSize()
	if serializedTxSize > params.MaximumBlockSize {
		str := fmt.Sprintf("serialized transaction is too big - got "+
			"%d, max %d", serializedTxSize, params.MaximumBlockSize)
		return ruleError(ErrTxTooBig, str)
	}

	// Ensure the transaction amounts are in range.  Each transaction
	// output must not be negative or more than the max allowed per
	// transaction.  Also, the total of all outputs must abide by the same
	// restrictions.  All amounts in a transaction are in a unit value known
	// as a atom.  One decred is a quantity of atoms as defined by the
	// AtomsPerCoin constant.
	var totalAtom int64
	for _, txOut := range msgTx.TxOut {
		atom := txOut.Value
		if atom < 0 {
			str := fmt.Sprintf("transaction output has negative "+
				"value of %v", atom)
			return ruleError(ErrBadTxOutValue, str)
		}
		if atom > dcrutil.MaxAmount {
			str := fmt.Sprintf("transaction output value of %v is "+
				"higher than max allowed value of %v", atom,
				dcrutil.MaxAmount)
			return ruleError(ErrBadTxOutValue, str)
		}

		// TODO(davec): No need to check < 0 here as atom is
		// guaranteed to be positive per the above check.  Also need
		// to add overflow checks.
		totalAtom += atom
		if totalAtom < 0 {
			str := fmt.Sprintf("total value of all transaction "+
				"outputs has negative value of %v", totalAtom)
			return ruleError(ErrBadTxOutValue, str)
		}
		if totalAtom > dcrutil.MaxAmount {
			str := fmt.Sprintf("total value of all transaction "+
				"outputs is %v which is higher than max "+
				"allowed value of %v", totalAtom,
				dcrutil.MaxAmount)
			return ruleError(ErrBadTxOutValue, str)
		}
	}

	// Check for duplicate transaction inputs.
	existingTxOut := make(map[wire.OutPoint]struct{})
	for _, txIn := range msgTx.TxIn {
		if _, exists := existingTxOut[txIn.PreviousOutPoint]; exists {
			return ruleError(ErrDuplicateTxInputs, "transaction "+
				"contains duplicate inputs")
		}
		existingTxOut[txIn.PreviousOutPoint] = struct{}{}
	}

	isSSGen, _ := stake.IsSSGen(tx)

	// Coinbase script length must be between min and max length.
	if IsCoinBase(tx) {
		// The referenced outpoint should be null.
		if !isNullOutpoint(&msgTx.TxIn[0].PreviousOutPoint) {
			str := fmt.Sprintf("coinbase transaction did not use a " +
				"null outpoint")
			return ruleError(ErrBadCoinbaseOutpoint, str)
		}

		// The fraud proof should also be null.
		if !isNullFraudProof(msgTx.TxIn[0]) {
			str := fmt.Sprintf("coinbase transaction fraud proof was " +
				"non-null")
			return ruleError(ErrBadCoinbaseFraudProof, str)
		}

		slen := len(msgTx.TxIn[0].SignatureScript)
		if slen < MinCoinbaseScriptLen || slen > MaxCoinbaseScriptLen {
			str := fmt.Sprintf("coinbase transaction script length "+
				"of %d is out of range (min: %d, max: %d)",
				slen, MinCoinbaseScriptLen, MaxCoinbaseScriptLen)
			return ruleError(ErrBadCoinbaseScriptLen, str)
		}
	} else if isSSGen {
		// Check script length of stake base signature.
		slen := len(msgTx.TxIn[0].SignatureScript)
		if slen < MinCoinbaseScriptLen || slen > MaxCoinbaseScriptLen {
			str := fmt.Sprintf("stakebase transaction script length "+
				"of %d is out of range (min: %d, max: %d)",
				slen, MinCoinbaseScriptLen, MaxCoinbaseScriptLen)
			return ruleError(ErrBadStakebaseScriptLen, str)
		}

		// The script must be set to the one specified by the network.
		// Check script length of stake base signature.
		if !bytes.Equal(msgTx.TxIn[0].SignatureScript,
			params.StakeBaseSigScript) {
			str := fmt.Sprintf("stakebase transaction signature script "+
				"was set to disallowed value (got %x, want %x)",
				msgTx.TxIn[0].SignatureScript,
				params.StakeBaseSigScript)
			return ruleError(ErrBadStakevaseScrVal, str)
		}

		// The ticket reference hash in an SSGen tx must not be null.
		ticketHash := &msgTx.TxIn[1].PreviousOutPoint
		if isNullOutpoint(ticketHash) {
			return ruleError(ErrBadTxInput, "ssgen tx "+
				"ticket input refers to previous output that "+
				"is null")
		}
	} else {
		// Previous transaction outputs referenced by the inputs to this
		// transaction must not be null except in the case of stake bases
		// for SSGen tx.
		for _, txIn := range msgTx.TxIn {
			prevOut := &txIn.PreviousOutPoint
			if isNullOutpoint(prevOut) {
				return ruleError(ErrBadTxInput, "transaction "+
					"input refers to previous output that "+
					"is null")
			}
		}
	}

	return nil
}

// checkProofOfStake checks to see that all new SStx tx in a block are actually at
// the network stake target.
func checkProofOfStake(block *dcrutil.Block, posLimit int64) error {
	msgBlock := block.MsgBlock()
	for _, staketx := range block.STransactions() {
		if is, _ := stake.IsSStx(staketx); is {
			commitValue := staketx.MsgTx().TxOut[0].Value

			// Check for underflow block sbits.
			if commitValue < msgBlock.Header.SBits {
				errStr := fmt.Sprintf("Stake tx %v has a commitment value "+
					"less than the minimum stake difficulty specified in "+
					"the block (%v)",
					staketx.Sha(), msgBlock.Header.SBits)
				return ruleError(ErrNotEnoughStake, errStr)
			}

			// Check if it's above the PoS limit.
			if commitValue < posLimit {
				errStr := fmt.Sprintf("Stake tx %v has a commitment value "+
					"less than the minimum stake difficulty for the "+
					"network (%v)",
					staketx.Sha(), posLimit)
				return ruleError(ErrStakeBelowMinimum, errStr)
			}
		}
	}

	return nil
}

// CheckProofOfStake exports the above func.
func CheckProofOfStake(block *dcrutil.Block, posLimit int64) error {
	return checkProofOfStake(block, posLimit)
}

// checkProofOfWork ensures the block header bits which indicate the target
// difficulty is in min/max range and that the block hash is less than the
// target difficulty as claimed.
//
// The flags modify the behavior of this function as follows:
//  - BFNoPoWCheck: The check to ensure the block hash is less than the target
//    difficulty is not performed.
func checkProofOfWork(header *wire.BlockHeader, powLimit *big.Int,
	flags BehaviorFlags) error {
	// The target difficulty must be larger than zero.
	target := CompactToBig(header.Bits)
	if target.Sign() <= 0 {
		str := fmt.Sprintf("block target difficulty of %064x is too low",
			target)
		return ruleError(ErrUnexpectedDifficulty, str)
	}

	// The target difficulty must be less than the maximum allowed.
	if target.Cmp(powLimit) > 0 {
		str := fmt.Sprintf("block target difficulty of %064x is "+
			"higher than max of %064x", target, powLimit)
		return ruleError(ErrUnexpectedDifficulty, str)
	}

	// The block hash must be less than the claimed target unless the flag
	// to avoid proof of work checks is set.
	if flags&BFNoPoWCheck != BFNoPoWCheck {
		// The block hash must be less than the claimed target.
		hash := header.BlockSha()
		hashNum := ShaHashToBig(&hash)
		if hashNum.Cmp(target) > 0 {
			str := fmt.Sprintf("block hash of %064x is higher than "+
				"expected max of %064x", hashNum, target)
			return ruleError(ErrHighHash, str)
		}
	}

	return nil
}

// CheckProofOfWork ensures the block header bits which indicate the target
// difficulty is in min/max range and that the block hash is less than the
// target difficulty as claimed.
func CheckProofOfWork(block *dcrutil.Block, powLimit *big.Int) error {
	return checkProofOfWork(&block.MsgBlock().Header, powLimit, BFNone)
}

// CountSigOps returns the number of signature operations for all transaction
// input and output scripts in the provided transaction.  This uses the
// quicker, but imprecise, signature operation counting mechanism from
// txscript.
func CountSigOps(tx *dcrutil.Tx, isCoinBaseTx bool, isSSGen bool) int {
	msgTx := tx.MsgTx()

	// Accumulate the number of signature operations in all transaction
	// inputs.
	totalSigOps := 0
	for i, txIn := range msgTx.TxIn {
		// Skip coinbase inputs.
		if isCoinBaseTx {
			continue
		}
		// Skip stakebase inputs.
		if isSSGen && i == 0 {
			continue
		}

		numSigOps := txscript.GetSigOpCount(txIn.SignatureScript)
		totalSigOps += numSigOps
	}

	// Accumulate the number of signature operations in all transaction
	// outputs.
	for _, txOut := range msgTx.TxOut {
		numSigOps := txscript.GetSigOpCount(txOut.PkScript)
		totalSigOps += numSigOps
	}

	return totalSigOps
}

// CountP2SHSigOps returns the number of signature operations for all input
// transactions which are of the pay-to-script-hash type.  This uses the
// precise, signature operation counting mechanism from the script engine which
// requires access to the input transaction scripts.
func CountP2SHSigOps(tx *dcrutil.Tx, isCoinBaseTx bool, isStakeBaseTx bool,
	txStore TxStore) (int, error) {
	// Coinbase transactions have no interesting inputs.
	if isCoinBaseTx {
		return 0, nil
	}

	// Stakebase (SSGen) transactions have no P2SH inputs. Same with SSRtx,
	// but they will still pass the checks below.
	if isStakeBaseTx {
		return 0, nil
	}

	// Accumulate the number of signature operations in all transaction
	// inputs.
	msgTx := tx.MsgTx()
	totalSigOps := 0
	for _, txIn := range msgTx.TxIn {
		// Ensure the referenced input transaction is available.
		txInHash := &txIn.PreviousOutPoint.Hash
		originTx, exists := txStore[*txInHash]
		if !exists || originTx.Err != nil || originTx.Tx == nil {
			str := fmt.Sprintf("unable to find input transaction "+
				"%v referenced from transaction %v", txInHash,
				tx.Sha())
			return 0, ruleError(ErrMissingTx, str)
		}
		originMsgTx := originTx.Tx.MsgTx()

		// Ensure the output index in the referenced transaction is
		// available.
		originTxIndex := txIn.PreviousOutPoint.Index
		if originTxIndex >= uint32(len(originMsgTx.TxOut)) {
			str := fmt.Sprintf("out of bounds input index %d in "+
				"transaction %v referenced from transaction %v",
				originTxIndex, txInHash, tx.Sha())
			return 0, ruleError(ErrBadTxInput, str)
		}

		// We're only interested in pay-to-script-hash types, so skip
		// this input if it's not one.
		pkScript := originMsgTx.TxOut[originTxIndex].PkScript
		if !txscript.IsPayToScriptHash(pkScript) {
			continue
		}

		// Count the precise number of signature operations in the
		// referenced public key script.
		sigScript := txIn.SignatureScript
		numSigOps := txscript.GetPreciseSigOpCount(sigScript, pkScript,
			true)

		// We could potentially overflow the accumulator so check for
		// overflow.
		lastSigOps := totalSigOps
		totalSigOps += numSigOps
		if totalSigOps < lastSigOps {
			str := fmt.Sprintf("the public key script from "+
				"output index %d in transaction %v contains "+
				"too many signature operations - overflow",
				originTxIndex, txInHash)
			return 0, ruleError(ErrTooManySigOps, str)
		}
	}

	return totalSigOps, nil
}

// checkBlockHeaderSanity performs some preliminary checks on a block header to
// ensure it is sane before continuing with processing.  These checks are
// context free.
//
// The flags do not modify the behavior of this function directly, however they
// are needed to pass along to checkProofOfWork.
func checkBlockHeaderSanity(block *dcrutil.Block, timeSource MedianTimeSource,
	flags BehaviorFlags, chainParams *chaincfg.Params) error {
	powLimit := chainParams.PowLimit
	posLimit := chainParams.MinimumStakeDiff
	header := &block.MsgBlock().Header

	// Ensure the proof of work bits in the block header is in min/max range
	// and the block hash is less than the target value described by the
	// bits.
	err := checkProofOfWork(header, powLimit, flags)
	if err != nil {
		return err
	}

	// Check to make sure that all newly purchased tickets meet the difficulty
	// specified in the block.
	err = checkProofOfStake(block, posLimit)
	if err != nil {
		return err
	}

	// A block timestamp must not have a greater precision than one second.
	// This check is necessary because Go time.Time values support
	// nanosecond precision whereas the consensus rules only apply to
	// seconds and it's much nicer to deal with standard Go time values
	// instead of converting to seconds everywhere.
	if !header.Timestamp.Equal(time.Unix(header.Timestamp.Unix(), 0)) {
		str := fmt.Sprintf("block timestamp of %v has a higher "+
			"precision than one second", header.Timestamp)
		return ruleError(ErrInvalidTime, str)
	}

	// Ensure the block time is not too far in the future.
	maxTimestamp := time.Now().Add(time.Second * MaxTimeOffsetSeconds)
	if header.Timestamp.After(maxTimestamp) {
		str := fmt.Sprintf("block timestamp of %v is too far in the "+
			"future", header.Timestamp)
		return ruleError(ErrTimeTooNew, str)
	}

	return nil
}

// checkBlockSanity performs some preliminary checks on a block to ensure it is
// sane before continuing with block processing.  These checks are context free.
//
// The flags do not modify the behavior of this function directly, however they
// are needed to pass along to checkBlockHeaderSanity.
func checkBlockSanity(block *dcrutil.Block, timeSource MedianTimeSource,
	flags BehaviorFlags, chainParams *chaincfg.Params) error {

	msgBlock := block.MsgBlock()
	header := &msgBlock.Header
	err := checkBlockHeaderSanity(block, timeSource, flags, chainParams)
	if err != nil {
		return err
	}

	// A block must have at least one regular transaction.
	numTx := len(msgBlock.Transactions)
	if numTx == 0 {
		return ruleError(ErrNoTransactions, "block does not contain "+
			"any transactions")
	}

	// A block must not have more transactions than the max block payload.
	if numTx > chainParams.MaximumBlockSize {
		str := fmt.Sprintf("block contains too many transactions - "+
			"got %d, max %d", numTx, chainParams.MaximumBlockSize)
		return ruleError(ErrTooManyTransactions, str)
	}

	// A block must not have more stake transactions than the max block payload.
	numStakeTx := len(msgBlock.STransactions)
	if numStakeTx > chainParams.MaximumBlockSize {
		str := fmt.Sprintf("block contains too many stake transactions - "+
			"got %d, max %d", numStakeTx, chainParams.MaximumBlockSize)
		return ruleError(ErrTooManyTransactions, str)
	}

	// A block must not exceed the maximum allowed block payload when
	// serialized.
	serializedSize := msgBlock.SerializeSize()
	if serializedSize > chainParams.MaximumBlockSize {
		str := fmt.Sprintf("serialized block is too big - got %d, "+
			"max %d", serializedSize, chainParams.MaximumBlockSize)
		return ruleError(ErrBlockTooBig, str)
	}
	if msgBlock.Header.Size != uint32(serializedSize) {
		str := fmt.Sprintf("serialized block is not size indicated in "+
			"header - got %d, expected %d", msgBlock.Header.Size,
			serializedSize)
		return ruleError(ErrWrongBlockSize, str)
	}

	// The first transaction in a block's txtreeregular must be a coinbase.
	transactions := block.Transactions()
	if !IsCoinBase(transactions[0]) {
		return ruleError(ErrFirstTxNotCoinbase, "first transaction in "+
			"block is not a coinbase")
	}

	// A block must not have more than one coinbase.
	for i, tx := range transactions[1:] {
		if IsCoinBase(tx) {
			str := fmt.Sprintf("block contains second coinbase at "+
				"index %d", i)
			return ruleError(ErrMultipleCoinbases, str)
		}
	}

	// Do some preliminary checks on each transaction to ensure they are
	// sane before continuing.
	for _, tx := range transactions {
		txType := stake.DetermineTxType(tx)
		if txType != stake.TxTypeRegular {
			errStr := fmt.Sprintf("found stake tx in regular tx tree")
			return ruleError(ErrStakeTxInRegularTree, errStr)
		}
		err := CheckTransactionSanity(tx, chainParams)
		if err != nil {
			return err
		}
	}
	for _, stx := range block.STransactions() {
		txType := stake.DetermineTxType(stx)
		if txType == stake.TxTypeRegular {
			errStr := fmt.Sprintf("found regular tx in stake tx tree")
			return ruleError(ErrRegTxInStakeTree, errStr)
		}
		err := CheckTransactionSanity(stx, chainParams)
		if err != nil {
			return err
		}
	}

	// Check that the coinbase pays the tax, if applicable.
	err = CoinbasePaysTax(block.Transactions()[0], header.Height, header.Voters,
		chainParams)
	if err != nil {
		return err
	}

	// Build merkle tree and ensure the calculated merkle root matches the
	// entry in the block header.  This also has the effect of caching all
	// of the transaction hashes in the block to speed up future hash
	// checks.  Bitcoind builds the tree here and checks the merkle root
	// after the following checks, but there is no reason not to check the
	// merkle root matches here.
	merkles := BuildMerkleTreeStore(block.Transactions())
	calculatedMerkleRoot := merkles[len(merkles)-1]
	if !header.MerkleRoot.IsEqual(calculatedMerkleRoot) {
		str := fmt.Sprintf("block merkle root is invalid - block "+
			"header indicates %v, but calculated value is %v",
			header.MerkleRoot, calculatedMerkleRoot)
		return ruleError(ErrBadMerkleRoot, str)
	}

	// Build the stake tx tree merkle root too and check it.
	merkleStake := BuildMerkleTreeStore(block.STransactions())
	calculatedStakeMerkleRoot := merkleStake[len(merkleStake)-1]
	if !header.StakeRoot.IsEqual(calculatedStakeMerkleRoot) {
		str := fmt.Sprintf("block stake merkle root is invalid - block "+
			"header indicates %v, but calculated value is %v",
			header.StakeRoot, calculatedStakeMerkleRoot)
		return ruleError(ErrBadMerkleRoot, str)
	}

	// Check for duplicate transactions.  This check will be fairly quick
	// since the transaction hashes are already cached due to building the
	// merkle tree above.
	existingTxHashes := make(map[chainhash.Hash]struct{})
	stakeTransactions := block.STransactions()
	allTransactions := append(transactions, stakeTransactions...)

	for _, tx := range allTransactions {
		hash := tx.Sha()
		if _, exists := existingTxHashes[*hash]; exists {
			str := fmt.Sprintf("block contains duplicate "+
				"transaction %v", hash)
			return ruleError(ErrDuplicateTx, str)
		}
		existingTxHashes[*hash] = struct{}{}
	}

	// The number of signature operations must be less than the maximum
	// allowed per block.
	totalSigOps := 0
	for _, tx := range allTransactions {
		// We could potentially overflow the accumulator so check for
		// overflow.
		lastSigOps := totalSigOps

		isSSGen, _ := stake.IsSSGen(tx)
		isCoinBase := IsCoinBase(tx)

		totalSigOps += CountSigOps(tx, isCoinBase, isSSGen)
		if totalSigOps < lastSigOps || totalSigOps > MaxSigOpsPerBlock {
			str := fmt.Sprintf("block contains too many signature "+
				"operations - got %v, max %v", totalSigOps,
				MaxSigOpsPerBlock)
			return ruleError(ErrTooManySigOps, str)
		}
	}

	// Blocks before stake validation height may only have 0x0001
	// as their VoteBits in the header.
	if int64(header.Height) < chainParams.StakeValidationHeight {
		if header.VoteBits != earlyVoteBitsValue {
			str := fmt.Sprintf("pre stake validation height block %v "+
				"contained an invalid votebits value (expected %v, "+
				"got %v)", block.Sha(), earlyVoteBitsValue,
				header.VoteBits)
			return ruleError(ErrInvalidEarlyVoteBits, str)
		}
	}

	return nil
}

// CheckBlockSanity performs some preliminary checks on a block to ensure it is
// sane before continuing with block processing.  These checks are context free.
func CheckBlockSanity(block *dcrutil.Block, timeSource MedianTimeSource,
	chainParams *chaincfg.Params) error {
	return checkBlockSanity(block, timeSource, BFNone, chainParams)
}

// CheckWorklessBlockSanity performs some preliminary checks on a block to
// ensure it is sane before continuing with block processing.  These checks are
// context free.
func CheckWorklessBlockSanity(block *dcrutil.Block, timeSource MedianTimeSource,
	chainParams *chaincfg.Params) error {
	return checkBlockSanity(block, timeSource, BFNoPoWCheck, chainParams)
}

// checkBlockHeaderContext peforms several validation checks on the block header
// which depend on its position within the block chain.
//
// The flags modify the behavior of this function as follows:
//  - BFFastAdd: All checks except those involving comparing the header against
//    the checkpoints are not performed.
func (b *BlockChain) checkBlockHeaderContext(header *wire.BlockHeader,
	prevNode *blockNode, flags BehaviorFlags) error {
	// The genesis block is valid by definition.
	if prevNode == nil {
		return nil
	}

	fastAdd := flags&BFFastAdd == BFFastAdd
	if !fastAdd {
		// Ensure the difficulty specified in the block header matches
		// the calculated difficulty based on the previous block and
		// difficulty retarget rules.
		expectedDifficulty, err := b.calcNextRequiredDifficulty(prevNode,
			header.Timestamp)
		if err != nil {
			return err
		}
		blockDifficulty := header.Bits
		if blockDifficulty != expectedDifficulty {
			str := "block difficulty of %d is not the expected value of %d"
			str = fmt.Sprintf(str, blockDifficulty, expectedDifficulty)
			return ruleError(ErrUnexpectedDifficulty, str)
		}

		// Ensure the timestamp for the block header is after the
		// median time of the last several blocks (medianTimeBlocks).
		medianTime, err := b.calcPastMedianTime(prevNode)
		if err != nil {
			log.Errorf("calcPastMedianTime: %v", err)
			return err
		}
		if !header.Timestamp.After(medianTime) {
			str := "block timestamp of %v is not after expected %v"
			str = fmt.Sprintf(str, header.Timestamp, medianTime)
			return ruleError(ErrTimeTooOld, str)
		}
	}

	// The height of this block is one more than the referenced previous
	// block.
	blockHeight := prevNode.height + 1

	// Ensure chain matches up to predetermined checkpoints.
	blockHash := header.BlockSha()
	if !b.verifyCheckpoint(blockHeight, &blockHash) {
		str := fmt.Sprintf("block at height %d does not match "+
			"checkpoint hash", blockHeight)
		return ruleError(ErrBadCheckpoint, str)
	}

	// Find the previous checkpoint and prevent blocks which fork the main
	// chain before it.  This prevents storage of new, otherwise valid,
	// blocks which build off of old blocks that are likely at a much easier
	// difficulty and therefore could be used to waste cache and disk space.
	checkpointBlock, err := b.findPreviousCheckpoint()
	if err != nil {
		return err
	}
	if checkpointBlock != nil && blockHeight < checkpointBlock.Height() {
		str := fmt.Sprintf("block at height %d forks the main chain "+
			"before the previous checkpoint at height %d",
			blockHeight, checkpointBlock.Height())
		return ruleError(ErrForkTooOld, str)
	}

	if !fastAdd {
		// Reject old version blocks once a majority of the network has
		// upgraded.
		mv := b.chainParams.CurrentBlockVersion
		if header.Version < mv &&
			b.isMajorityVersion(mv,
				prevNode,
				b.chainParams.CurrentBlockVersion) {
			str := "new blocks with version %d are no longer valid"
			str = fmt.Sprintf(str, header.Version)
			return ruleError(ErrBlockVersionTooOld, str)
		}
	}

	return nil
}

// isTransactionSpent returns whether or not the provided transaction data
// describes a fully spent transaction.  A fully spent transaction is one where
// all outputs have been spent.
func isTransactionSpent(txD *TxData) bool {
	for _, isOutputSpent := range txD.Spent {
		if !isOutputSpent {
			return false
		}
	}
	return true
}

// checkDupTxsMain ensures blocks do not contain duplicate
// transactions which 'overwrite' older transactions that are not fully
// spent.  This prevents an attack where a coinbase and all of its
// dependent transactions could be duplicated to effectively revert the
// overwritten transactions to a single confirmation thereby making
// them vulnerable to a double spend.
//
// For more details, see https://en.bitcoin.it/wiki/BIP_0030 and
// http://r6.ca/blog/20120206T005236Z.html.
//
// Decred: Check the stake transactions to make sure they don't have this txid
// too.
func (b *BlockChain) checkDupTxsMain(txResults TxStore) error {
	// Examine the resulting data about the requested transactions.
	for _, txD := range txResults {
		switch txD.Err {
		// A duplicate transaction was not found.  This is the most
		// common case.
		case database.ErrTxShaMissing:
			continue

		// A duplicate transaction was found.  This is only allowed if
		// the duplicate transaction is fully spent.
		case nil:
			if !isTransactionSpent(txD) {
				str := fmt.Sprintf("tried to overwrite "+
					"transaction %v at block height %d "+
					"that is not fully spent", txD.Hash,
					txD.BlockHeight)
				return ruleError(ErrOverwriteTx, str)
			}

		// Some other unexpected error occurred.  Return it now.
		default:
			return txD.Err
		}
	}

	return nil
}

// checkDupTxs is a local function to check for duplicate tx hashes in
// blocks that spend from tx hashes that are not yet totally spent.
func (b *BlockChain) checkDupTxs(node *blockNode, parentNode *blockNode,
	block *dcrutil.Block, parentBlock *dcrutil.Block) error {
	// Attempt to fetch duplicate transactions for all of the transactions
	// in this block from the point of view of the parent node and the
	// sequential addition of different TxTrees.

	// Genesis block.
	if parentNode == nil {
		return nil
	}

	// Parent TxTreeRegular (if applicable).
	regularTxTreeValid := dcrutil.IsFlagSet16(node.header.VoteBits,
		dcrutil.BlockValid)
	thisNodeStakeViewpoint := ViewpointPrevInvalidStake
	thisNodeRegularViewpoint := ViewpointPrevInvalidRegular

	if regularTxTreeValid {
		fetchSet := make(map[chainhash.Hash]struct{})

		for _, tx := range parentBlock.Transactions() {
			fetchSet[*tx.Sha()] = struct{}{}
		}

		txResults, err := b.fetchTxStore(parentNode, block, fetchSet,
			ViewpointPrevValidInitial)
		if err != nil {
			log.Tracef("Failed to fetch TxTreeRegular viewpoint of prev "+
				"block: %v", err.Error())
			return err
		}

		err = b.checkDupTxsMain(txResults)
		if err != nil {
			str := fmt.Sprintf("Failed dup tx check of TxTreeRegular of prev "+
				"block: %v", err.Error())
			return ruleError(ErrDuplicateTx, str)
		}

		// TxTreeRegular of previous block is valid, so change the viewpoint
		// below.
		thisNodeStakeViewpoint = ViewpointPrevValidStake
		thisNodeRegularViewpoint = ViewpointPrevValidRegular
	}

	fetchSetStake := make(map[chainhash.Hash]struct{})

	for _, tx := range block.STransactions() {
		fetchSetStake[*tx.Sha()] = struct{}{}
	}

	txResults, err := b.fetchTxStore(node, block, fetchSetStake,
		thisNodeStakeViewpoint)
	if err != nil {
		log.Tracef("Failed to fetch TxTreeStake viewpoint of cur "+
			"block: %v", err.Error())
		return err
	}

	err = b.checkDupTxsMain(txResults)
	if err != nil {
		str := fmt.Sprintf("Failed dup tx check of TxTreeStake of cur "+
			"block: %v", err.Error())
		return ruleError(ErrDuplicateTx, str)
	}

	fetchSetRegular := make(map[chainhash.Hash]struct{})

	for _, tx := range block.Transactions() {
		fetchSetRegular[*tx.Sha()] = struct{}{}
	}

	txResults, err = b.fetchTxStore(node, block, fetchSetRegular,
		thisNodeRegularViewpoint)
	if err != nil {
		log.Tracef("Failed to fetch TxTreeRegular viewpoint of cur "+
			"block: %v", err.Error())
		return err
	}

	err = b.checkDupTxsMain(txResults)
	if err != nil {
		str := fmt.Sprintf("Failed dup tx check of TxTreeRegular of cur "+
			"block: %v", err.Error())
		return ruleError(ErrDuplicateTx, str)
	}

	return nil
}

// CheckBlockStakeSanity performs a series of checks on a block to ensure that the
// information from the block's header about stake is sane. For instance, the
// number of SSGen tx must be equal to voters.
// TODO: We can consider breaking this into two functions and making some of these
// checks go through in processBlock, however if a block has demonstrable PoW it
// seems unlikely that it will have stake errors (because the miner is then just
// wasting hash power).
func (b *BlockChain) CheckBlockStakeSanity(tixStore TicketStore,
	stakeValidationHeight int64, node *blockNode, block *dcrutil.Block,
	parent *dcrutil.Block, chainParams *chaincfg.Params) error {

	// Setup variables.
	stakeTransactions := block.STransactions()
	msgBlock := block.MsgBlock()
	voters := msgBlock.Header.Voters
	freshstake := msgBlock.Header.FreshStake
	revocations := msgBlock.Header.Revocations
	sbits := msgBlock.Header.SBits
	blockSha := block.Sha()
	prevBlockHash := &msgBlock.Header.PrevBlock
	poolSize := int(msgBlock.Header.PoolSize)
	finalState := node.header.FinalState

	ticketsPerBlock := int(b.chainParams.TicketsPerBlock)

	txTreeRegularValid := dcrutil.IsFlagSet16(msgBlock.Header.VoteBits,
		dcrutil.BlockValid)

	stakeEnabledHeight := chainParams.StakeEnabledHeight

	// Do some preliminary checks on each stake transaction to ensure they
	// are sane before continuing.
	ssGens := 0 // Votes
	ssRtxs := 0 // Revocations
	for i, tx := range stakeTransactions {
		isSSGen, _ := stake.IsSSGen(tx)
		isSSRtx, _ := stake.IsSSRtx(tx)

		if isSSGen {
			ssGens++
		}

		if isSSRtx {
			ssRtxs++
		}

		// If we haven't reached the point in which staking is enabled, there
		// should be absolutely no SSGen or SSRtx transactions.
		if (isSSGen && (block.Height() < stakeEnabledHeight)) ||
			(isSSRtx && (block.Height() < stakeEnabledHeight)) {
			errStr := fmt.Sprintf("block contained SSGen or SSRtx "+
				"transaction at idx %v, which was before stake voting"+
				" was enabled; block height %v, stake enabled height "+
				"%v", i, block.Height(), stakeEnabledHeight)
			return ruleError(ErrInvalidEarlyStakeTx, errStr)
		}
	}

	// Make sure we have no votes or revocations if stake validation is
	// not enabled.
	containsVotes := ssGens > 0
	containsRevocations := ssRtxs > 0
	if node.height < chainParams.StakeValidationHeight &&
		(containsVotes || containsRevocations) {
		errStr := fmt.Sprintf("block contained votes or revocations " +
			"before the stake validation height")
		return ruleError(ErrInvalidEarlyStakeTx, errStr)
	}
	// Check the number of voters if stake validation is enabled.
	if node.height >= chainParams.StakeValidationHeight {
		// Too many voters on this block.
		if ssGens > int(chainParams.TicketsPerBlock) {
			errStr := fmt.Sprintf("block contained too many votes! "+
				"%v votes but only %v max allowed", ssGens,
				chainParams.TicketsPerBlock)
			return ruleError(ErrTooManyVotes, errStr)
		}

		// Not enough voters on this block.
		if block.Height() >= stakeValidationHeight &&
			ssGens <= int(chainParams.TicketsPerBlock)/2 {
			errStr := fmt.Sprintf("block contained too few votes! "+
				"%v votes but %v or more required", ssGens,
				(int(chainParams.TicketsPerBlock)/2)+1)
			return ruleError(ErrNotEnoughVotes, errStr)
		}
	}

	// ----------------------------------------------------------------------------
	// SStx Tx Handling
	// ----------------------------------------------------------------------------
	// PER SSTX
	// 1. Check to make sure that the amount committed with the SStx is equal to
	//     the target of the last block (sBits).
	// 2. Ensure the the number of SStx tx in the block is the same as FreshStake
	//     in the header.
	// PER BLOCK
	// 3. Check to make sure we haven't exceeded max number of new SStx.

	numSStxTx := 0

	for _, staketx := range stakeTransactions {
		if is, _ := stake.IsSStx(staketx); is {
			numSStxTx++

			// 1. Make sure that we're committing enough coins. Checked already
			// when we check stake difficulty, so may not be needed.
			if staketx.MsgTx().TxOut[0].Value < sbits {
				txSha := staketx.Sha()
				errStr := fmt.Sprintf("Error in stake consensus: the amount "+
					"committed in SStx %v was less than the sBits value %v",
					txSha, sbits)
				return ruleError(ErrNotEnoughStake, errStr)
			}
		}
	}

	// 2. Ensure the the number of SStx tx in the block is the same as FreshStake
	//     in the header.
	if uint8(numSStxTx) != freshstake {
		errStr := fmt.Sprintf("Error in stake consensus: the number of SStx tx "+
			"in block %v was %v, however in the header freshstake is %v", blockSha,
			numSStxTx, freshstake)
		return ruleError(ErrFreshStakeMismatch, errStr)
	}

	// 3. Check to make sure we haven't exceeded max number of new SStx. May not
	// need this check, as the above one should fail if you overflow uint8.
	if numSStxTx > int(chainParams.MaxFreshStakePerBlock) {
		errStr := fmt.Sprintf("Error in stake consensus: the number of SStx tx "+
			"in block %v was %v, overflowing the maximum allowed (255)", blockSha,
			numSStxTx)
		return ruleError(ErrTooManySStxs, errStr)
	}

	// Break if the stake system is otherwise disabled ----------------------------
	if block.Height() < stakeValidationHeight {
		stakeTxSum := numSStxTx

		// Check and make sure we're only including SStx in the stake tx tree.
		if stakeTxSum != len(stakeTransactions) {
			errStr := fmt.Sprintf("Error in stake consensus: the number of "+
				"stake tx in block %v was %v, however we expected %v",
				block.Sha(), stakeTxSum, len(stakeTransactions))
			return ruleError(ErrInvalidEarlyStakeTx, errStr)
		}

		// Check the ticket pool size.
		_, calcPoolSize, _, err := b.getWinningTicketsInclStore(node, tixStore)
		if err != nil {
			log.Tracef("failed to retrieve poolsize for stake "+
				"consensus: %v", err.Error())
			return err
		}

		if calcPoolSize != poolSize {
			errStr := fmt.Sprintf("Error in stake consensus: the poolsize "+
				"in block %v was %v, however we expected %v",
				node.hash,
				poolSize,
				calcPoolSize)
			return ruleError(ErrPoolSize, errStr)
		}

		return nil
	}

	// ----------------------------------------------------------------------------
	// General Purpose Checks
	// ----------------------------------------------------------------------------
	// 1. Check that we have a majority vote of potential voters.

	// 1. Check to make sure we have a majority of the potential voters voting.
	if msgBlock.Header.Voters == 0 {
		errStr := fmt.Sprintf("Error: no voters in block %v",
			blockSha)
		return ruleError(ErrNotEnoughVotes, errStr)
	}

	majority := (chainParams.TicketsPerBlock / 2) + 1
	if msgBlock.Header.Voters < majority {
		errStr := fmt.Sprintf("Error in stake consensus: the number of voters is "+
			"not in the majority as compared to potential votes for block %v",
			blockSha)
		return ruleError(ErrNotEnoughVotes, errStr)
	}

	// ----------------------------------------------------------------------------
	// SSGen Tx Handling
	// ----------------------------------------------------------------------------
	// PER SSGEN
	// 1. Retrieve an emulated ticket database of SStxMemMaps from both the
	//     ticket database and the ticket store.
	// 2. Check to ensure that the tickets included in the block are the ones
	//     that indeed should have been included according to the emulated
	//     ticket database.
	// 3. Check to make sure that the SSGen votes on the correct block/height.

	// PER BLOCK
	// 4. Check and make sure that we have the same number of SSGen tx as we do
	//     votes.
	// 5. Check for voters overflows (highly unlikely, but check anyway).
	// 6. Ensure that the block votes on tx tree regular of the previous block in
	//     the way of the majority of the voters.
	// 7. Check final state and ensure that it matches.

	// Store the number of SSGen tx and votes to check later.
	numSSGenTx := 0
	voteYea := 0
	voteNay := 0

	// 1. Retrieve an emulated ticket database of SStxMemMaps from both the
	//     ticket database and the ticket store.
	ticketsWhichCouldBeUsed := make(map[chainhash.Hash]struct{}, ticketsPerBlock)
	ticketSlice, calcPoolSize, finalStateCalc, err :=
		b.getWinningTicketsInclStore(node, tixStore)
	if err != nil {
		errStr := fmt.Sprintf("unexpected getWinningTicketsInclStore error: %v",
			err.Error())
		return errors.New(errStr)
	}

	// 2. Obtain the tickets which could have been used on the block for votes
	//     and then check below to make sure that these were indeed the tickets
	//     used.
	for _, ticketHash := range ticketSlice {
		ticketsWhichCouldBeUsed[ticketHash] = struct{}{}
	}

	for _, staketx := range stakeTransactions {
		if is, _ := stake.IsSSGen(staketx); is {
			numSSGenTx++

			// Check and store the vote for TxTreeRegular.
			ssGenVoteBits := stake.GetSSGenVoteBits(staketx)
			if dcrutil.IsFlagSet16(ssGenVoteBits, dcrutil.BlockValid) {
				voteYea++
			} else {
				voteNay++
			}

			// Grab the input SStx hash from the inputs of the transaction.
			msgTx := staketx.MsgTx()
			sstxIn := msgTx.TxIn[1] // sstx input
			sstxHash := sstxIn.PreviousOutPoint.Hash

			// Check to make sure this was actually a ticket we were allowed to
			// use.
			_, ticketAvailable := ticketsWhichCouldBeUsed[sstxHash]
			if !ticketAvailable {
				errStr := fmt.Sprintf("Error in stake consensus: Ticket %v was "+
					"not found to be available in the stake patch or database, "+
					"yet block %v spends it!", sstxHash, blockSha)
				return ruleError(ErrTicketUnavailable, errStr)
			}

			// 3. Check to make sure that the SSGen tx votes on the parent block of
			// the block in which it is included.
			votedOnSha, votedOnHeight, err := stake.GetSSGenBlockVotedOn(staketx)
			if err != nil {
				errStr := fmt.Sprintf("unexpected vote tx decode error: %v",
					err.Error())
				return ruleError(ErrUnparseableSSGen, errStr)
			}

			if !(votedOnSha.IsEqual(prevBlockHash)) ||
				(votedOnHeight != uint32(block.Height())-1) {
				txSha := msgTx.TxSha()
				errStr := fmt.Sprintf("Error in stake consensus: SSGen %v voted "+
					"on block %v at height %v, however it was found inside "+
					"block %v at height %v!", txSha, votedOnSha,
					votedOnHeight, prevBlockHash, block.Height()-1)
				return ruleError(ErrVotesOnWrongBlock, errStr)
			}
		}
	}

	// 4. Check and make sure that we have the same number of SSGen tx as we do
	// votes.
	if uint16(numSSGenTx) != voters {
		errStr := fmt.Sprintf("Error in stake consensus: The number of SSGen tx"+
			" in block %v was not the %v voters expected from the header!",
			blockSha, voters)
		return ruleError(ErrVotesMismatch, errStr)
	}

	// 5. Check for too many voters (already checked in block sanity, but check
	// again).
	if numSSGenTx > int(chainParams.TicketsPerBlock) {
		errStr := fmt.Sprintf("Error in stake consensus: the number of SSGen tx "+
			"in block %v was %v, overflowing the maximum allowed (%v)",
			blockSha, numSSGenTx, int(chainParams.TicketsPerBlock))
		return ruleError(ErrTooManyVotes, errStr)
	}

	// 6. Determine if TxTreeRegular should be valid or not, and then check it
	//     against what is provided in the block header.
	if (voteYea <= voteNay) && txTreeRegularValid {
		errStr := fmt.Sprintf("Error in stake consensus: the voters voted "+
			"against parent TxTreeRegular inclusion in block %v, but the "+
			"block header indicates it was voted for", blockSha)
		return ruleError(ErrIncongruentVotebit, errStr)
	}
	if (voteYea > voteNay) && !txTreeRegularValid {
		errStr := fmt.Sprintf("Error in stake consensus: the voters voted "+
			"for parent TxTreeRegular inclusion in block %v, but the "+
			"block header indicates it was voted against", blockSha)
		return ruleError(ErrIncongruentVotebit, errStr)
	}

	// 7. Check the final state of the lottery PRNG and ensure that it matches.
	if finalStateCalc != finalState {
		errStr := fmt.Sprintf("Error in stake consensus: the final state of "+
			"the lottery PRNG was calculated to be %x, but %x was found in "+
			"the block", finalStateCalc, finalState)
		return ruleError(ErrInvalidFinalState, errStr)
	}

	// ----------------------------------------------------------------------------
	// SSRtx Tx Handling
	// ----------------------------------------------------------------------------
	// PER SSRTX
	// 1. Ensure that the SSRtx has been marked missed in the ticket patch data
	//     and, if not, ensure it has been marked missed in the ticket database.
	// 2. Ensure that at least ticketMaturity many blocks has passed since the
	//     SStx it references was included in the blockchain.
	// PER BLOCK
	// 3. Check and make sure that we have the same number of SSRtx tx as we do
	//     revocations.
	// 4. Check for revocation overflows.
	numSSRtxTx := 0

	missedTickets, err := b.GenerateMissedTickets(tixStore)
	if err != nil {
		h := block.Sha()
		str := fmt.Sprintf("Failed to generate missed tickets data "+
			"for block %v, height %v! Error given: %v",
			h,
			block.Height(),
			err.Error())
		return errors.New(str)
	}

	for _, staketx := range stakeTransactions {
		if is, _ := stake.IsSSRtx(staketx); is {
			numSSRtxTx++

			// Grab the input SStx hash from the inputs of the transaction.
			msgTx := staketx.MsgTx()
			sstxIn := msgTx.TxIn[0] // sstx input
			sstxHash := sstxIn.PreviousOutPoint.Hash

			ticketMissed := false

			if _, exists := missedTickets[sstxHash]; exists {
				ticketMissed = true
			}

			if !ticketMissed {
				errStr := fmt.Sprintf("Error in stake consensus: Ticket %v was "+
					"not found to be missed in the stake patch or database, "+
					"yet block %v spends it!", sstxHash, blockSha)
				return ruleError(ErrInvalidSSRtx, errStr)
			}
		}
	}

	// 3. Check and make sure that we have the same number of SSRtx tx as we do
	// votes.
	if uint8(numSSRtxTx) != revocations {
		errStr := fmt.Sprintf("Error in stake consensus: The number of SSRtx tx"+
			" in block %v was not the %v revocations expected from the header! "+
			"(%v found)", blockSha, revocations, numSSRtxTx)
		return ruleError(ErrInvalidRevNum, errStr)
	}

	// 4. Check for revocation overflows. Should be impossible given the above
	// check, but check anyway.
	if numSSRtxTx > math.MaxUint8 {
		errStr := fmt.Sprintf("Error in stake consensus: the number of SSRtx tx "+
			"in block %v was %v, overflowing the maximum allowed (255)", blockSha,
			numSSRtxTx)
		return ruleError(ErrTooManyRevocations, errStr)
	}

	// ----------------------------------------------------------------------------
	// Final Checks
	// ----------------------------------------------------------------------------
	// 1. Make sure that all the tx in the stake tx tree are either SStx, SSGen,
	//     or SSRtx.
	// 2. Check and make sure that the ticketpool size is calculated correctly
	//     after account for spent, missed, and expired tickets.

	// 1. Ensure that all stake transactions are accounted for. If not, this
	//     indicates that there was some sort of non-standard stake tx present
	//     in the block. This is already checked before, but check again here.
	stakeTxSum := numSStxTx + numSSGenTx + numSSRtxTx

	if stakeTxSum != len(stakeTransactions) {
		errStr := fmt.Sprintf("Error in stake consensus: the number of stake tx "+
			"in block %v was %v, however we expected %v", block.Sha(), stakeTxSum,
			len(stakeTransactions))
		return ruleError(ErrNonstandardStakeTx, errStr)
	}

	// 2. Check the ticket pool size.
	if calcPoolSize != poolSize {
		errStr := fmt.Sprintf("Error in stake consensus: the poolsize "+
			"in block %v was %v, however we expected %v",
			node.hash,
			poolSize,
			calcPoolSize)
		return ruleError(ErrPoolSize, errStr)
	}

	return nil
}

// CheckTransactionInputs performs a series of checks on the inputs to a
// transaction to ensure they are valid.  An example of some of the checks
// include verifying all inputs exist, ensuring the coinbase seasoning
// requirements are met, detecting double spends, validating all values and fees
// are in the legal range and the total output amount doesn't exceed the input
// amount, and verifying the signatures to prove the spender was the owner of
// the decred and therefore allowed to spend them.  As it checks the inputs,
// it also calculates the total fees for the transaction and returns that value.
func CheckTransactionInputs(tx *dcrutil.Tx, txHeight int64, txStore TxStore,
	checkFraudProof bool, chainParams *chaincfg.Params) (int64, error) {
	// Expired transactions are not allowed.
	if tx.MsgTx().Expiry != wire.NoExpiryValue {
		if txHeight >= int64(tx.MsgTx().Expiry) {
			errStr := fmt.Sprintf("Transaction indicated an expiry of %v"+
				" while the current height is %v", tx.MsgTx().Expiry, txHeight)
			return 0, ruleError(ErrExpiredTx, errStr)
		}
	}

	ticketMaturity := int64(chainParams.TicketMaturity)
	stakeEnabledHeight := chainParams.StakeEnabledHeight
	txHash := tx.Sha()
	var totalAtomIn int64

	// Coinbase transactions have no inputs.
	if IsCoinBase(tx) {
		return 0, nil
	}

	// ----------------------------------------------------------------------------
	// Decred stake transaction testing.
	// ----------------------------------------------------------------------------

	// SSTX -----------------------------------------------------------------------
	// 1. Check and make sure that the output amounts in the committments to the
	//     ticket are correctly calculated.

	// 1. Check and make sure that the output amounts in the committments to the
	// ticket are correctly calculated.
	isSStx, _ := stake.IsSStx(tx)
	if isSStx {
		msgTx := tx.MsgTx()

		sstxInAmts := make([]int64, len(msgTx.TxIn))

		for idx, txIn := range msgTx.TxIn {
			// Ensure the input is available.
			txInHash := &txIn.PreviousOutPoint.Hash
			originTx, exists := txStore[*txInHash]

			if !exists || originTx.Err != nil || originTx.Tx == nil {
				str := fmt.Sprintf("unable to find input transaction "+
					"%v for transaction %v", txInHash, txHash)
				return 0, ruleError(ErrMissingTx, str)
			}

			// Ensure the transaction is not double spending coins.
			originTxIndex := txIn.PreviousOutPoint.Index
			originTxMsgTx := originTx.Tx.MsgTx()

			if int(originTxIndex) >= len(originTxMsgTx.TxOut) {
				errStr := fmt.Sprintf("SStx input using tx %x, txout %v "+
					"referenced a txout that was out of range",
					originTx.Tx.Sha(),
					originTxIndex)
				return 0, ruleError(ErrBadTxInput, errStr)
			}

			// Check and make sure that the input is P2PKH or P2SH.
			thisPkVersion := originTxMsgTx.TxOut[originTxIndex].Version
			thisPkScript := originTxMsgTx.TxOut[originTxIndex].PkScript
			class := txscript.GetScriptClass(thisPkVersion, thisPkScript)
			if txscript.IsStakeOutput(thisPkScript) {
				class, _ = txscript.GetStakeOutSubclass(thisPkScript)
			}

			if !(class == txscript.PubKeyHashTy ||
				class == txscript.ScriptHashTy) {
				errStr := fmt.Sprintf("SStx input using tx %x, txout %v "+
					"referenced a txout that was not a PubKeyHashTy or "+
					"ScriptHashTy pkScript (class: %v)",
					originTx.Tx.Sha(),
					originTxIndex,
					class)
				return 0, ruleError(ErrSStxInScrType, errStr)
			}

			// Get the value of the input.
			sstxInAmts[idx] = originTxMsgTx.TxOut[originTxIndex].Value
		}

		_, _, sstxOutAmts, sstxChangeAmts, _, _ :=
			stake.GetSStxStakeOutputInfo(tx)
		_, sstxOutAmtsCalc, err := stake.GetSStxNullOutputAmounts(sstxInAmts,
			sstxChangeAmts,
			msgTx.TxOut[0].Value)
		if err != nil {
			return 0, err
		}

		err = stake.VerifySStxAmounts(sstxOutAmts, sstxOutAmtsCalc)
		if err != nil {
			errStr := fmt.Sprintf("SStx output commitment amounts were not the "+
				"same as calculated amounts; Error returned %v", err)
			return 0, ruleError(ErrSStxCommitment, errStr)
		}
	}

	// SSGEN ----------------------------------------------------------------------
	// 1. Check SSGen output + rewards to make sure they're in line with the
	//     consensus code and what the outputs are in the original SStx. Also
	//     check to ensure that there is congruency for output PKH from SStx to
	//     SSGen outputs.
	//     Check also that the input transaction was an SStx.
	// 2. Make sure the second input is an SStx tagged output.
	// 3. Check to make sure that the difference in height between the current
	//     block and the block the SStx was included in is > ticketMaturity.

	// Save whether or not this is an SSGen tx; if it is, we need to skip the
	//     input check of the stakebase later, and another input check for OP_SSTX
	//     tagged output uses.
	isSSGen, _ := stake.IsSSGen(tx)
	if isSSGen {
		// Cursory check to see if we've even reached stake-enabled height.
		if txHeight < stakeEnabledHeight {
			errStr := fmt.Sprintf("SSGen tx appeared in block height %v before "+
				"stake enabled height %v", txHeight, stakeEnabledHeight)
			return 0, ruleError(ErrInvalidEarlyStakeTx, errStr)
		}

		// Grab the input SStx hash from the inputs of the transaction.
		msgTx := tx.MsgTx()
		nullIn := msgTx.TxIn[0]
		sstxIn := msgTx.TxIn[1] // sstx input
		sstxHash := sstxIn.PreviousOutPoint.Hash

		// Calculate the theoretical stake vote subsidy by extracting the vote
		// height. Should be impossible because IsSSGen requires this byte string
		// to be a certain number of bytes.
		_, heightVotingOn, err := stake.GetSSGenBlockVotedOn(tx)
		if err != nil {
			errStr := fmt.Sprintf("Could not parse SSGen block vote information "+
				"from SSGen %v; Error returned %v",
				txHash, err)
			return 0, ruleError(ErrUnparseableSSGen, errStr)
		}

		stakeVoteSubsidy := CalcStakeVoteSubsidy(int64(heightVotingOn),
			chainParams)

		// AmountIn for the input should be equal to the stake subsidy.
		if nullIn.ValueIn != stakeVoteSubsidy {
			errStr := fmt.Sprintf("bad stake vote subsidy; got %v, expect %v",
				nullIn.ValueIn, stakeVoteSubsidy)
			return 0, ruleError(ErrBadStakebaseAmountIn, errStr)
		}

		// 1. Fetch the input sstx transaction from the txstore and then check
		// to make sure that the reward has been calculated correctly from the
		// subsidy and the inputs.
		// We also need to make sure that the SSGen outputs that are P2PKH go
		// to the addresses specified in the original SSTx. Check that too.
		originTx, exists := txStore[sstxHash]
		if !exists || originTx.Err != nil || originTx.Tx == nil {
			errStr := fmt.Sprintf("Unable to find input sstx transaction "+
				"%v for transaction %v", sstxHash, txHash)
			return 0, ruleError(ErrMissingTx, errStr)
		}

		// While we're here, double check to make sure that the input is from an
		// SStx. By doing so, you also ensure the first output is OP_SSTX tagged.
		if isSStx, _ := stake.IsSStx(originTx.Tx); !isSStx {
			errStr := fmt.Sprintf("Input transaction %v for SSGen was not"+
				"an SStx tx (given input: %v)", txHash, sstxHash)
			return 0, ruleError(ErrInvalidSSGenInput, errStr)
		}

		// Make sure it's using the 0th output.
		if sstxIn.PreviousOutPoint.Index != 0 {
			errStr := fmt.Sprintf("Input transaction %v for SSGen did not"+
				"reference the first output (given idx %v)", txHash,
				sstxIn.PreviousOutPoint.Index)
			return 0, ruleError(ErrInvalidSSGenInput, errStr)
		}

		sstxMsgTx := originTx.Tx.MsgTx()

		sstxPayTypes, sstxPkhs, sstxAmts, _, sstxRules, sstxLimits :=
			stake.GetSStxStakeOutputInfo(originTx.Tx)

		ssgenPayTypes, ssgenPkhs, ssgenAmts, err :=
			stake.GetSSGenStakeOutputInfo(tx, chainParams)
		if err != nil {
			errStr := fmt.Sprintf("Could not decode outputs for SSgen %v: %v",
				txHash, err.Error())
			return 0, ruleError(ErrSSGenPayeeOuts, errStr)
		}

		// Quick check to make sure the number of SStx outputs is equal to
		// the number of SSGen outputs.
		if (len(sstxPayTypes) != len(ssgenPayTypes)) ||
			(len(sstxPkhs) != len(ssgenPkhs)) ||
			(len(sstxAmts) != len(ssgenAmts)) {
			errStr := fmt.Sprintf("Incongruent payee number for SSGen "+
				"%v and input SStx %v", txHash, sstxHash)
			return 0, ruleError(ErrSSGenPayeeNum, errStr)
		}

		// Get what the stake payouts should be after appending the reward
		// to each output.
		ssgenCalcAmts := stake.GetStakeRewards(sstxAmts,
			sstxMsgTx.TxOut[0].Value,
			stakeVoteSubsidy)

		/*
			err = stake.VerifyStakingPkhsAndAmounts(sstxPayTypes,
				sstxPkhs,
				ssrtxAmts,
				ssrtxPayTypes,
				ssrtxPkhs,
				ssrtxCalcAmts,
				false, // Revocation
				sstxRules,
				sstxLimits)
		*/

		// Check that the generated slices for pkhs and amounts are congruent.
		err = stake.VerifyStakingPkhsAndAmounts(sstxPayTypes,
			sstxPkhs,
			ssgenAmts,
			ssgenPayTypes,
			ssgenPkhs,
			ssgenCalcAmts,
			true, // Vote
			sstxRules,
			sstxLimits)

		if err != nil {
			errStr := fmt.Sprintf("Stake reward consensus violation for "+
				"SStx input %v and SSGen output %v: %v", sstxHash, txHash, err)
			return 0, ruleError(ErrSSGenPayeeOuts, errStr)
		}

		// 2. Check to make sure that the second input was an OP_SSTX tagged
		// output from the referenced SStx.
		if txscript.GetScriptClass(sstxMsgTx.TxOut[0].Version,
			sstxMsgTx.TxOut[0].PkScript) != txscript.StakeSubmissionTy {
			errStr := fmt.Sprintf("First SStx output in SStx %v referenced "+
				"by SSGen %v should have been OP_SSTX tagged, but it was "+
				"not", sstxHash, txHash)
			return 0, ruleError(ErrInvalidSSGenInput, errStr)
		}

		// 3. Check to ensure that ticket maturity number of blocks have passed
		// between the block the SSGen plans to go into and the block in which
		// the SStx was originally found in.
		originHeight := originTx.BlockHeight
		blocksSincePrev := txHeight - originHeight

		// NOTE: You can only spend an OP_SSTX tagged output on the block AFTER
		// the entire range of ticketMaturity has passed, hence <= instead of <.
		if blocksSincePrev <= ticketMaturity {
			errStr := fmt.Sprintf("tried to spend sstx output from "+
				"transaction %v from height %v at height %v before "+
				"required ticket maturity of %v+1 blocks", sstxHash, originHeight,
				txHeight, ticketMaturity)
			return 0, ruleError(ErrSStxInImmature, errStr)
		}
	}

	// SSRTX ----------------------------------------------------------------------
	// 1. Ensure the only input present is an OP_SSTX tagged output, and that the
	//     input transaction is actually an SStx.
	// 2. Ensure that payouts are to the original SStx NullDataTy outputs in the
	//     amounts given there, to the public key hashes given then.
	// 3. Check to make sure that the difference in height between the current
	//     block and the block the SStx was included in is > ticketMaturity.

	// Save whether or not this is an SSRtx tx; if it is, we need to know this
	// later input check for OP_SSTX outs.
	isSSRtx, _ := stake.IsSSRtx(tx)

	if isSSRtx {
		// Cursory check to see if we've even reach stake-enabled height.
		// Note for an SSRtx to be valid a vote must be missed, so for SSRtx the
		// height of allowance is +1.
		if txHeight < stakeEnabledHeight+1 {
			errStr := fmt.Sprintf("SSRtx tx appeared in block height %v before "+
				"stake enabled height+1 %v", txHeight, stakeEnabledHeight+1)
			return 0, ruleError(ErrInvalidEarlyStakeTx, errStr)
		}

		// Grab the input SStx hash from the inputs of the transaction.
		msgTx := tx.MsgTx()
		sstxIn := msgTx.TxIn[0] // sstx input
		sstxHash := sstxIn.PreviousOutPoint.Hash

		// 1. Fetch the input sstx transaction from the txstore and then check
		// to make sure that the reward has been calculated correctly from the
		// subsidy and the inputs.
		// We also need to make sure that the SSGen outputs that are P2PKH go
		// to the addresses specified in the original SSTx. Check that too.
		originTx, exists := txStore[sstxHash]
		if !exists || originTx.Err != nil || originTx.Tx == nil {
			errStr := fmt.Sprintf("Unable to find input sstx transaction "+
				"%v for transaction %v", sstxHash, txHash)
			return 0, ruleError(ErrMissingTx, errStr)
		}

		// While we're here, double check to make sure that the input is from an
		// SStx. By doing so, you also ensure the first output is OP_SSTX tagged.
		if isSStx, _ := stake.IsSStx(originTx.Tx); !isSStx {
			errStr := fmt.Sprintf("Input transaction %v for SSRtx %v was not"+
				"an SStx tx", txHash, sstxHash)
			return 0, ruleError(ErrInvalidSSRtxInput, errStr)
		}

		sstxMsgTx := originTx.Tx.MsgTx()

		sstxPayTypes, sstxPkhs, sstxAmts, _, sstxRules, sstxLimits :=
			stake.GetSStxStakeOutputInfo(originTx.Tx)

		// This should be impossible to hit given the strict bytecode
		// size restrictions for components of SSRtxs already checked
		// for in IsSSRtx.
		ssrtxPayTypes, ssrtxPkhs, ssrtxAmts, err :=
			stake.GetSSRtxStakeOutputInfo(tx, chainParams)
		if err != nil {
			errStr := fmt.Sprintf("Could not decode outputs for SSRtx %v: %v",
				txHash, err.Error())
			return 0, ruleError(ErrSSRtxPayees, errStr)
		}

		// Quick check to make sure the number of SStx outputs is equal to
		// the number of SSGen outputs.
		if (len(sstxPkhs) != len(ssrtxPkhs)) ||
			(len(sstxAmts) != len(ssrtxAmts)) {
			errStr := fmt.Sprintf("Incongruent payee number for SSRtx "+
				"%v and input SStx %v", txHash, sstxHash)
			return 0, ruleError(ErrSSRtxPayeesMismatch, errStr)
		}

		// Get what the stake payouts should be after appending the reward
		// to each output.
		ssrtxCalcAmts := stake.GetStakeRewards(sstxAmts,
			sstxMsgTx.TxOut[0].Value,
			int64(0)) // SSRtx has no subsidy

		// Check that the generated slices for pkhs and amounts are congruent.
		err = stake.VerifyStakingPkhsAndAmounts(sstxPayTypes,
			sstxPkhs,
			ssrtxAmts,
			ssrtxPayTypes,
			ssrtxPkhs,
			ssrtxCalcAmts,
			false, // Revocation
			sstxRules,
			sstxLimits)

		if err != nil {
			errStr := fmt.Sprintf("Stake consensus violation for SStx input"+
				" %v and SSRtx output %v: %v", sstxHash, txHash, err)
			return 0, ruleError(ErrSSRtxPayees, errStr)
		}

		// 2. Check to make sure that the second input was an OP_SSTX tagged
		// output from the referenced SStx.
		if txscript.GetScriptClass(sstxMsgTx.TxOut[0].Version,
			sstxMsgTx.TxOut[0].PkScript) != txscript.StakeSubmissionTy {
			errStr := fmt.Sprintf("First SStx output in SStx %v referenced "+
				"by SSGen %v should have been OP_SSTX tagged, but it was "+
				"not", sstxHash, txHash)
			return 0, ruleError(ErrInvalidSSRtxInput, errStr)
		}

		// 3. Check to ensure that ticket maturity number of blocks have passed
		// between the block the SSRtx plans to go into and the block in which
		// the SStx was originally found in.
		originHeight := originTx.BlockHeight
		blocksSincePrev := txHeight - originHeight

		// NOTE: You can only spend an OP_SSTX tagged output on the block AFTER
		// the entire range of ticketMaturity has passed, hence <= instead of <.
		// Also note that for OP_SSRTX spending, the ticket needs to have been
		// missed, and this can't possibly happen until reaching ticketMaturity +
		// 2.
		if blocksSincePrev <= ticketMaturity+1 {
			errStr := fmt.Sprintf("tried to spend sstx output from "+
				"transaction %v from height %v at height %v before "+
				"required ticket maturity of %v+1 blocks", sstxHash, originHeight,
				txHeight, ticketMaturity)
			return 0, ruleError(ErrSStxInImmature, errStr)
		}
	}

	// ----------------------------------------------------------------------------
	// Decred general transaction testing (and a few stake exceptions).
	// ----------------------------------------------------------------------------

	for idx, txIn := range tx.MsgTx().TxIn {
		// Ensure the input is available.
		txInHash := &txIn.PreviousOutPoint.Hash
		originTx, exists := txStore[*txInHash]

		// Inputs won't exist for stakebase tx, so ignore them.
		if isSSGen && idx == 0 {
			// However, do add the reward amount.
			_, heightVotingOn, _ := stake.GetSSGenBlockVotedOn(tx)
			stakeVoteSubsidy := CalcStakeVoteSubsidy(int64(heightVotingOn),
				chainParams)
			totalAtomIn += stakeVoteSubsidy
			continue
		}

		if !exists || originTx.Err != nil || originTx.Tx == nil {
			str := fmt.Sprintf("unable to find input transaction "+
				"%v for transaction %v", txInHash, txHash)
			return 0, ruleError(ErrMissingTx, str)
		}

		// Check fraud proof witness data.
		originTxIndex := txIn.PreviousOutPoint.Index

		// Using zero value outputs as inputs is banned.
		if originTx.Tx.MsgTx().TxOut[originTxIndex].Value == 0 {
			str := fmt.Sprintf("tried to spend zero value output from input %v,"+
				" idx %v",
				originTx.Tx.Sha(),
				originTxIndex)
			return 0, ruleError(ErrZeroValueOutputSpend, str)
		}

		if checkFraudProof {
			if txIn.ValueIn !=
				originTx.Tx.MsgTx().TxOut[originTxIndex].Value {
				str := fmt.Sprintf("bad fraud check value in (expected %v, "+
					"given %v) for txIn %v",
					originTx.Tx.MsgTx().TxOut[originTxIndex].Value,
					txIn.ValueIn, idx)
				return 0, ruleError(ErrFraudAmountIn, str)
			}

			if int64(txIn.BlockHeight) != originTx.BlockHeight {
				str := fmt.Sprintf("bad fraud check block height (expected %v, "+
					"given %v) for txIn %v", originTx.BlockHeight,
					txIn.BlockHeight, idx)
				return 0, ruleError(ErrFraudBlockHeight, str)
			}

			if txIn.BlockIndex != originTx.BlockIndex {
				str := fmt.Sprintf("bad fraud check block index (expected %v, "+
					"given %v) for txIn %v", originTx.BlockIndex, txIn.BlockIndex,
					idx)
				return 0, ruleError(ErrFraudBlockIndex, str)
			}
		}

		// Ensure the transaction is not spending coins which have not
		// yet reached the required coinbase maturity.
		coinbaseMaturity := int64(chainParams.CoinbaseMaturity)
		if IsCoinBase(originTx.Tx) {
			originHeight := originTx.BlockHeight
			blocksSincePrev := txHeight - originHeight
			if blocksSincePrev < coinbaseMaturity {
				str := fmt.Sprintf("tx %v tried to spend coinbase "+
					"transaction %v from height %v at "+
					"height %v before required maturity "+
					"of %v blocks", txHash, txInHash, originHeight,
					txHeight, coinbaseMaturity)
				return 0, ruleError(ErrImmatureSpend, str)
			}
		}

		// Ensure that the transaction is not spending coins from a
		// transaction that included an expiry but which has not yet
		// reached coinbase maturity many blocks.
		if originTx.Tx.MsgTx().Expiry != wire.NoExpiryValue {
			originHeight := originTx.BlockHeight
			blocksSincePrev := txHeight - originHeight
			if blocksSincePrev < coinbaseMaturity {
				str := fmt.Sprintf("tx %v tried to spend "+
					"transaction %v including an expiry "+
					"from height %v at height %v before "+
					"required maturity of %v blocks",
					txHash, txInHash, originHeight,
					txHeight, coinbaseMaturity)
				return 0, ruleError(ErrExpiryTxSpentEarly, str)
			}
		}

		// Ensure the transaction is not double spending coins.
		if originTxIndex >= uint32(len(originTx.Spent)) {
			str := fmt.Sprintf("out of bounds input index %d in "+
				"transaction %v referenced from transaction %v",
				originTxIndex, txInHash, txHash)
			return 0, ruleError(ErrBadTxInput, str)
		}
		if originTx.Spent[originTxIndex] && !(isSSGen || isSSRtx) {
			str := fmt.Sprintf("transaction %v tried to double "+
				"spend coins from transaction %v", txHash,
				txInHash)
			return 0, ruleError(ErrDoubleSpend, str)
		}

		// Ensure that the outpoint's tx tree makes sense.
		originTxOPTree := txIn.PreviousOutPoint.Tree
		originTxType := stake.DetermineTxType(originTx.Tx)
		indicatedTree := dcrutil.TxTreeRegular
		if originTxType != stake.TxTypeRegular {
			indicatedTree = dcrutil.TxTreeStake
		}
		if indicatedTree != originTxOPTree {
			errStr := fmt.Sprintf("Tx %v attempted to spend from a %v "+
				"tx tree, yet the outpoint specified a %v tx tree "+
				"instead",
				txHash,
				indicatedTree,
				originTxOPTree)
			return 0, ruleError(ErrDiscordantTxTree, errStr)
		}

		// The only transaction types that are allowed to spend from OP_SSTX
		// tagged outputs are SSGen or SSRtx tx.
		// So, check all the inputs from non SSGen or SSRtx and make sure that
		// they spend no OP_SSTX tagged outputs.
		originTxMsgTx := originTx.Tx.MsgTx()

		if !(isSSGen || isSSRtx) {
			if txscript.GetScriptClass(originTxMsgTx.TxOut[originTxIndex].Version,
				originTxMsgTx.TxOut[originTxIndex].PkScript) ==
				txscript.StakeSubmissionTy {
				_, errIsSSGen := stake.IsSSGen(tx)
				_, errIsSSRtx := stake.IsSSRtx(tx)
				errStr := fmt.Sprintf("Tx %v attempted to spend an OP_SSTX "+
					"tagged output, however it was not an SSGen or SSRtx tx"+
					"; IsSSGen err: %v, isSSRtx err: %v",
					txHash,
					errIsSSGen.Error(),
					errIsSSRtx.Error())
				return 0, ruleError(ErrTxSStxOutSpend, errStr)
			}
		}

		// OP_SSGEN and OP_SSRTX tagged outputs can only be spent after
		// coinbase maturity many blocks.
		scriptClass := txscript.GetScriptClass(
			originTxMsgTx.TxOut[originTxIndex].Version,
			originTxMsgTx.TxOut[originTxIndex].PkScript)
		if scriptClass == txscript.OP_SSGEN ||
			scriptClass == txscript.OP_SSRTX {

			originHeight := originTx.BlockHeight
			blocksSincePrev := txHeight - originHeight
			if blocksSincePrev < int64(chainParams.SStxChangeMaturity) {
				str := fmt.Sprintf("tried to spend OP_SSGEN or "+
					"OP_SSRTX output from tx %v from height %v at "+
					"height %v before required maturity "+
					"of %v blocks", txInHash, originHeight,
					txHeight, coinbaseMaturity)
				return 0, ruleError(ErrImmatureSpend, str)
			}
		}

		// SStx change outputs may only be spent after sstx change maturity many
		// blocks.
		if scriptClass == txscript.StakeSubChangeTy {
			originHeight := originTx.BlockHeight
			blocksSincePrev := txHeight - originHeight
			if blocksSincePrev < int64(chainParams.SStxChangeMaturity) {
				str := fmt.Sprintf("tried to spend SStx change "+
					"output from tx %v from height %v at "+
					"height %v before required maturity "+
					"of %v blocks", txInHash, originHeight,
					txHeight, chainParams.SStxChangeMaturity)
				return 0, ruleError(ErrImmatureSpend, str)
			}
		}

		// Ensure the transaction amounts are in range.  Each of the
		// output values of the input transactions must not be negative
		// or more than the max allowed per transaction.  All amounts in
		// a transaction are in a unit value known as a atom.  One
		// decred is a quantity of atoms as defined by the
		// AtomPerCoin constant.
		originTxAtom := originTx.Tx.MsgTx().TxOut[originTxIndex].Value
		if originTxAtom < 0 {
			str := fmt.Sprintf("transaction output has negative "+
				"value of %v", originTxAtom)
			return 0, ruleError(ErrBadTxOutValue, str)
		}
		if originTxAtom > dcrutil.MaxAmount {
			str := fmt.Sprintf("transaction output value of %v is "+
				"higher than max allowed value of %v",
				originTxAtom, dcrutil.MaxAmount)
			return 0, ruleError(ErrBadTxOutValue, str)
		}

		// The total of all outputs must not be more than the max
		// allowed per transaction.  Also, we could potentially overflow
		// the accumulator so check for overflow.
		lastAtomIn := totalAtomIn
		totalAtomIn += originTxAtom
		if totalAtomIn < lastAtomIn ||
			totalAtomIn > dcrutil.MaxAmount {
			str := fmt.Sprintf("total value of all transaction "+
				"inputs is %v which is higher than max "+
				"allowed value of %v", totalAtomIn,
				dcrutil.MaxAmount)
			return 0, ruleError(ErrBadTxOutValue, str)
		}

		// Mark the referenced output as spent.
		originTx.Spent[originTxIndex] = true
	}

	// Calculate the total output amount for this transaction.  It is safe
	// to ignore overflow and out of range errors here because those error
	// conditions would have already been caught by checkTransactionSanity.
	var totalAtomOut int64
	for i, txOut := range tx.MsgTx().TxOut {
		totalAtomOut += txOut.Value

		// Double check and make sure that, if this is not a stake transaction,
		// that no outputs have OP code tags OP_SSTX, OP_SSRTX, OP_SSGEN, or
		// OP_SSTX_CHANGE.
		if !isSStx && !isSSGen && !isSSRtx {
			scriptClass := txscript.GetScriptClass(txOut.Version, txOut.PkScript)
			if (scriptClass == txscript.StakeSubmissionTy) ||
				(scriptClass == txscript.StakeGenTy) ||
				(scriptClass == txscript.StakeRevocationTy) ||
				(scriptClass == txscript.StakeSubChangeTy) {
				errStr := fmt.Sprintf("Non-stake tx %v included stake output "+
					"type %v at in txout at position %v", txHash, scriptClass, i)
				return 0, ruleError(ErrRegTxSpendStakeOut, errStr)
			}

			// Check to make sure that non-stake transactions also are not
			// using stake tagging OP codes anywhere else in their output
			// pkScripts.
			hasStakeOpCodes, err := txscript.ContainsStakeOpCodes(txOut.PkScript)
			if err != nil {
				return 0, ruleError(ErrScriptMalformed, err.Error())
			}
			if hasStakeOpCodes {
				errStr := fmt.Sprintf("Non-stake tx %v included stake OP code "+
					"in txout at position %v", txHash, i)
				return 0, ruleError(ErrScriptMalformed, errStr)
			}
		}
	}

	// Ensure the transaction does not spend more than its inputs.
	if totalAtomIn < totalAtomOut {
		str := fmt.Sprintf("total value of all transaction inputs for "+
			"transaction %v is %v which is less than the amount "+
			"spent of %v", txHash, totalAtomIn, totalAtomOut)
		return 0, ruleError(ErrSpendTooHigh, str)
	}

	// NOTE: bitcoind checks if the transaction fees are < 0 here, but that
	// is an impossible condition because of the check above that ensures
	// the inputs are >= the outputs.
	txFeeInAtom := totalAtomIn - totalAtomOut

	return txFeeInAtom, nil
}

// checkP2SHNumSigOps Checks the number of P2SH signature operations to make
// sure they don't overflow the limits.
// TxTree true == Regular, false == Stake
func checkP2SHNumSigOps(txs []*dcrutil.Tx, txInputStore TxStore,
	txTree bool) error {
	totalSigOps := 0
	for i, tx := range txs {
		isSSGen, _ := stake.IsSSGen(tx)
		numsigOps := CountSigOps(tx, (i == 0) && txTree, isSSGen)

		// Since the first (and only the first) transaction has
		// already been verified to be a coinbase transaction,
		// use (i == 0) && TxTree as an optimization for the
		// flag to countP2SHSigOps for whether or not the
		// transaction is a coinbase transaction rather than
		// having to do a full coinbase check again.
		numP2SHSigOps, err := CountP2SHSigOps(tx, (i == 0) && txTree, isSSGen,
			txInputStore)
		if err != nil {
			log.Tracef("CountP2SHSigOps failed; error "+
				"returned %v", err.Error())
			return err
		}
		numsigOps += numP2SHSigOps

		// Check for overflow or going over the limits.  We have to do
		// this on every loop iteration to avoid overflow.
		lastSigops := totalSigOps
		totalSigOps += numsigOps
		if totalSigOps < lastSigops || totalSigOps > MaxSigOpsPerBlock {
			str := fmt.Sprintf("block contains too many "+
				"signature operations - got %v, max %v",
				totalSigOps, MaxSigOpsPerBlock)
			return ruleError(ErrTooManySigOps, str)
		}
	}

	return nil
}

// checkStakeBaseAmounts calculates the total amount given as subsidy from
// single stakebase transactions (votes) within a block. This function skips a
// ton of checks already performed by CheckTransactionInputs.
func checkStakeBaseAmounts(height int64, params *chaincfg.Params,
	txs []*dcrutil.Tx, txStore TxStore) error {
	for _, tx := range txs {
		if is, _ := stake.IsSSGen(tx); is {
			// Ensure the input is available.
			txInHash := &tx.MsgTx().TxIn[1].PreviousOutPoint.Hash
			originTx, exists := txStore[*txInHash]
			if !exists || originTx.Err != nil || originTx.Tx == nil {
				str := fmt.Sprintf("couldn't find input tx %v for stakebase "+
					"amounts check", txInHash)
				return ruleError(ErrTicketUnavailable, str)
			}

			originTxIndex := tx.MsgTx().TxIn[1].PreviousOutPoint.Index
			originTxAtom := originTx.Tx.MsgTx().TxOut[originTxIndex].Value

			totalOutputs := int64(0)
			// Sum up the outputs.
			for _, out := range tx.MsgTx().TxOut {
				totalOutputs += out.Value
			}

			difference := totalOutputs - originTxAtom

			// Subsidy aligns with the height we're voting on, not with the
			// height of the current block.
			calcSubsidy := CalcStakeVoteSubsidy(height-1, params)

			if difference > calcSubsidy {
				str := fmt.Sprintf("ssgen tx %v spent more than allowed "+
					"(spent %v, allowed %v)", tx.Sha(), difference, calcSubsidy)
				return ruleError(ErrSSGenSubsidy, str)
			}
		}
	}

	return nil
}

// getStakeBaseAmounts calculates the total amount given as subsidy from
// the collective stakebase transactions (votes) within a block. This
// function skips a ton of checks already performed by
// CheckTransactionInputs.
func getStakeBaseAmounts(txs []*dcrutil.Tx, txStore TxStore) (int64, error) {
	totalInputs := int64(0)
	totalOutputs := int64(0)
	for _, tx := range txs {
		if is, _ := stake.IsSSGen(tx); is {
			// Ensure the input is available.
			txInHash := &tx.MsgTx().TxIn[1].PreviousOutPoint.Hash
			originTx, exists := txStore[*txInHash]
			if !exists || originTx.Err != nil || originTx.Tx == nil {
				str := fmt.Sprintf("couldn't find input tx %v for stakebase "+
					"amounts get",
					txInHash)
				return 0, ruleError(ErrTicketUnavailable, str)
			}

			originTxIndex := tx.MsgTx().TxIn[1].PreviousOutPoint.Index
			originTxAtom := originTx.Tx.MsgTx().TxOut[originTxIndex].Value

			totalInputs += originTxAtom

			// Sum up the outputs.
			for _, out := range tx.MsgTx().TxOut {
				totalOutputs += out.Value
			}
		}
	}

	return totalOutputs - totalInputs, nil
}

// getStakeTreeFees determines the amount of fees for in the stake tx tree
// of some node given a transaction store.
func getStakeTreeFees(height int64, params *chaincfg.Params,
	txs []*dcrutil.Tx, txStore TxStore) (dcrutil.Amount, error) {
	totalInputs := int64(0)
	totalOutputs := int64(0)
	for _, tx := range txs {
		isSSGen, _ := stake.IsSSGen(tx)

		for i, in := range tx.MsgTx().TxIn {
			// Ignore stakebases.
			if isSSGen && i == 0 {
				continue
			}

			txInHash := &in.PreviousOutPoint.Hash
			originTx, exists := txStore[*txInHash]
			if !exists || originTx.Err != nil || originTx.Tx == nil {
				str := fmt.Sprintf("couldn't find input tx %v for stake "+
					"tree fee calculation", txInHash)
				return 0, ruleError(ErrTicketUnavailable, str)
			}

			originTxIndex := in.PreviousOutPoint.Index
			originTxAtom := originTx.Tx.MsgTx().TxOut[originTxIndex].Value

			totalInputs += originTxAtom
		}

		for _, out := range tx.MsgTx().TxOut {
			totalOutputs += out.Value
		}

		// For votes, subtract the subsidy to determine actual
		// fees.
		if isSSGen {
			// Subsidy aligns with the height we're voting on, not with the
			// height of the current block.
			totalOutputs -= CalcStakeVoteSubsidy(height-1, params)
		}
	}

	if totalInputs < totalOutputs {
		str := fmt.Sprintf("negative cumulative fees found in stake tx tree")
		return 0, ruleError(ErrStakeFees, str)
	}

	return dcrutil.Amount(totalInputs - totalOutputs), nil
}

// checkTransactionInputs is the local function used to check the transaction
// inputs for a transaction list given a predetermined TxStore.
// TxTree true == Regular, false == Stake
func (b *BlockChain) checkTransactionInputs(
	inputFees dcrutil.Amount,
	node *blockNode,
	txs []*dcrutil.Tx,
	txStore TxStore,
	txTree bool) error {
	// Perform several checks on the inputs for each transaction.  Also
	// accumulate the total fees.  This could technically be combined with
	// the loop above instead of running another loop over the transactions,
	// but by separating it we can avoid running the more expensive (though
	// still relatively cheap as compared to running the scripts) checks
	// against all the inputs when the signature operations are out of
	// bounds.
	totalFees := int64(inputFees) // Stake tx tree carry forward
	for _, tx := range txs {
		// Check double spending for some stake types, because
		// checkTransactionInputs doesn't do this for SSGens or
		// SSRtxs.
		isSSGen, _ := stake.IsSSGen(tx)
		isSSRtx, _ := stake.IsSSRtx(tx)
		if isSSGen || isSSRtx {
			for i, txIn := range tx.MsgTx().TxIn {
				// Stakebase handling.
				if isSSGen && i == 0 {
					continue
				}

				// Ensure the input is available.
				txInHash := &txIn.PreviousOutPoint.Hash
				originTx, exists := txStore[*txInHash]
				originTxIndex := txIn.PreviousOutPoint.Index
				if !exists {
					str := fmt.Sprintf("missing input tx for index %d in "+
						"transaction %v referenced from stake transaction %v",
						originTxIndex, txInHash, tx.Sha())
					return ruleError(ErrBadTxInput, str)
				}

				// Ensure the transaction is not double spending coins.
				if originTxIndex >= uint32(len(originTx.Spent)) {
					str := fmt.Sprintf("out of bounds input index %d in "+
						"transaction %v referenced from stake transaction %v",
						originTxIndex, txInHash, tx.Sha())
					return ruleError(ErrBadTxInput, str)
				}
				if originTx.Spent[originTxIndex] {
					str := fmt.Sprintf("stake transaction %v tried to double "+
						"spend coins from transaction %v", tx.Sha(),
						txInHash)
					return ruleError(ErrDoubleSpend, str)
				}
			}
		}

		// This step modifies the txStore and marks the tx outs used
		// spent, so be aware of this.
		txFee, err := CheckTransactionInputs(tx,
			node.height,
			txStore,
			true, // Check fraud proofs
			b.chainParams)
		if err != nil {
			log.Tracef("CheckTransactionInputs failed; error "+
				"returned: %v", err)
			return err
		}

		// Sum the total fees and ensure we don't overflow the
		// accumulator.
		lastTotalFees := totalFees
		totalFees += txFee
		if totalFees < lastTotalFees {
			return ruleError(ErrBadFees, "total fees for block "+
				"overflows accumulator")
		}
	}

	// The total output values of the coinbase transaction must not exceed
	// the expected subsidy value plus total transaction fees gained from
	// mining the block.  It is safe to ignore overflow and out of range
	// errors here because those error conditions would have already been
	// caught by checkTransactionSanity.
	if txTree { //TxTreeRegular
		// Apply penalty to fees if we're at stake validation height.
		if node.height >= b.chainParams.StakeValidationHeight {
			totalFees *= int64(node.header.Voters)
			totalFees /= int64(b.chainParams.TicketsPerBlock)
		}

		var totalAtomOutRegular int64

		for _, txOut := range txs[0].MsgTx().TxOut {
			totalAtomOutRegular += txOut.Value
		}

		var expectedAtomOut int64
		if node.height == 1 {
			expectedAtomOut = calcBlockSubsidy(node.height, b.chainParams)
		} else {
			subsidyWork := CalcBlockWorkSubsidy(node.height, node.header.Voters,
				b.chainParams)
			subsidyTax := CalcBlockTaxSubsidy(node.height, node.header.Voters,
				b.chainParams)
			expectedAtomOut = subsidyWork + subsidyTax + totalFees
		}

		// AmountIn for the input should be equal to the subsidy.
		coinbaseIn := txs[0].MsgTx().TxIn[0]
		subsidyWithoutFees := expectedAtomOut - totalFees
		if (coinbaseIn.ValueIn != subsidyWithoutFees) && (node.height > 0) {
			errStr := fmt.Sprintf("bad coinbase subsidy in input; got %v, "+
				"expect %v", coinbaseIn.ValueIn, subsidyWithoutFees)
			return ruleError(ErrBadCoinbaseAmountIn, errStr)
		}

		if totalAtomOutRegular > expectedAtomOut {
			str := fmt.Sprintf("coinbase transaction for block %v pays %v "+
				"which is more than expected value of %v",
				node.hash, totalAtomOutRegular, expectedAtomOut)
			return ruleError(ErrBadCoinbaseValue, str)
		}
	} else { // TxTreeStake
		if len(txs) == 0 && node.height < b.chainParams.StakeValidationHeight {
			return nil
		}
		if len(txs) == 0 && node.height >= b.chainParams.StakeValidationHeight {
			str := fmt.Sprintf("empty tx tree stake in block after " +
				"stake validation height")
			return ruleError(ErrNoStakeTx, str)
		}

		err := checkStakeBaseAmounts(node.height, b.chainParams, txs, txStore)
		if err != nil {
			return err
		}

		totalAtomOutStake, err := getStakeBaseAmounts(txs, txStore)
		if err != nil {
			return err
		}

		expectedAtomOut := int64(0)
		if node.height >= b.chainParams.StakeValidationHeight {
			// Subsidy aligns with the height we're voting on, not with the
			// height of the current block.
			expectedAtomOut = CalcStakeVoteSubsidy(node.height-1,
				b.chainParams) * int64(node.header.Voters)
		} else {
			expectedAtomOut = totalFees
		}

		if totalAtomOutStake > expectedAtomOut {
			str := fmt.Sprintf("stakebase transactions for block pays %v "+
				"which is more than expected value of %v",
				totalAtomOutStake, expectedAtomOut)
			return ruleError(ErrBadStakebaseValue, str)
		}
	}

	return nil
}

// checkConnectBlock performs several checks to confirm connecting the passed
// block to the main chain (including whatever reorganization might be necessary
// to get this node to the main chain) does not violate any rules.
//
// The CheckConnectBlock function makes use of this function to perform the
// bulk of its work.  The only difference is this function accepts a node which
// may or may not require reorganization to connect it to the main chain whereas
// CheckConnectBlock creates a new node which specifically connects to the end
// of the current main chain and then calls this function with that node.
//
// See the comments for CheckConnectBlock for some examples of the type of
// checks performed by this function.
func (b *BlockChain) checkConnectBlock(node *blockNode,
	block *dcrutil.Block) error {
	// If the side chain blocks end up in the database, a call to
	// CheckBlockSanity should be done here in case a previous version
	// allowed a block that is no longer valid.  However, since the
	// implementation only currently uses memory for the side chain blocks,
	// it isn't currently necessary.
	parent, err := b.getPrevNodeFromNode(node)
	if err != nil {
		return err
	}
	parentBlock, err := b.getBlockFromHash(node.parentHash)
	if err != nil {
		return ruleError(ErrMissingParent, err.Error())
	}

	// The coinbase for the Genesis block is not spendable, so just return
	// now.
	if node.hash.IsEqual(b.chainParams.GenesisHash) && b.bestChain == nil {
		return nil
	}

	err = b.checkDupTxs(node, parent, block, parentBlock)
	if err != nil {
		errStr := fmt.Sprintf("checkDupTxs failed for incoming "+
			"node %v; error given: %v", node.hash, err)
		return ruleError(ErrBIP0030, errStr)
	}

	// Request a map that contains all input transactions for the following
	// TxTrees:
	// 1) Parent TxTreeRegular (if validated)
	// 2) Current TxTreeStake
	// 3) Current TxTreeRegular
	// These transactions are needed for verification of things such as
	// transaction inputs, counting pay-to-script-hashes, and scripts.
	//
	// TODO This is very slow. Ideally, we should fetch once, check
	// what we need to for this state, then update to the next state
	// with the connect block function for a single tx store.
	// Additionally, txStores for sidechains being evaluated should
	// be cached so that if another block is added on top of the side
	// chain, we don't have to recalculate the entire ticket store
	// again resulting in O(n) behaviour per block check connect
	// that can easily be O(1).
	// The same going for ticket lookup, and would offer a dramatic
	// improvement there as well. Blocks on extremely long side
	// chains may take a very long time to validate with the current
	// code, with hundreds of blocks taking hours.
	regularTxTreeValid := dcrutil.IsFlagSet16(node.header.VoteBits,
		dcrutil.BlockValid)
	thisNodeStakeViewpoint := ViewpointPrevInvalidStake
	thisNodeRegularViewpoint := ViewpointPrevInvalidRegular
	var txInputStoreInitial TxStore

	// TxStore at blockchain HEAD.
	if regularTxTreeValid {
		txInputStoreInitial, err = b.fetchInputTransactions(node, block,
			ViewpointPrevValidInitial)
		if err != nil {
			log.Tracef("fetchInputTransactions failed for incoming "+
				"node %v; error given: %v", node.hash, err)
			return err
		}

		thisNodeStakeViewpoint = ViewpointPrevValidStake
		thisNodeRegularViewpoint = ViewpointPrevValidRegular
	}

	// TxStore at blockchain HEAD + TxTreeRegular of prevBlock (if
	// validated).
	txInputStoreStake, err := b.fetchInputTransactions(node, block,
		thisNodeStakeViewpoint)
	if err != nil {
		log.Tracef("fetchInputTransactions failed for incoming "+
			"node %v; error given: %v", node.hash, err)
		return err
	}

	// TxStore at blockchain HEAD + TxTreeRegular of prevBlock (if
	// validated) + TxTreeStake of current block.
	txInputStoreRegular, err := b.fetchInputTransactions(node, block,
		thisNodeRegularViewpoint)
	if err != nil {
		log.Tracef("fetchInputTransactions failed for incoming "+
			"node %v; error given: %v", node.hash, err)
		return err
	}

	// Check to ensure consensus via the PoS ticketing system versus the
	// informations stored in the header.
	ticketStore, err := b.fetchTicketStore(node)
	if err != nil {
		log.Tracef("Failed to generate ticket store for incoming "+
			"node %v; error given: %v", node.hash, err)
		return err
	}

	err = b.CheckBlockStakeSanity(ticketStore,
		b.stakeValidationHeight,
		node,
		block,
		parentBlock,
		b.chainParams)
	if err != nil {
		log.Tracef("CheckBlockStakeSanity failed for incoming "+
			"node %v; error given: %v", node.hash, err)
		return err
	}

	// The number of signature operations must be less than the maximum
	// allowed per block.  Note that the preliminary sanity checks on a
	// block also include a check similar to this one, but this check
	// expands the count to include a precise count of pay-to-script-hash
	// signature operations in each of the input transaction public key
	// scripts.
	// Do this for all TxTrees.
	if regularTxTreeValid {
		err = checkP2SHNumSigOps(parentBlock.Transactions(),
			txInputStoreInitial, true)
		if err != nil {
			return err
		}
	}

	err = checkP2SHNumSigOps(block.STransactions(),
		txInputStoreStake, false)
	if err != nil {
		return err
	}

	err = checkP2SHNumSigOps(block.Transactions(),
		txInputStoreRegular, true)
	if err != nil {
		return err
	}

	// Perform several checks on the inputs for each transaction.  Also
	// accumulate the total fees.  This could technically be combined with
	// the loop above instead of running another loop over the transactions,
	// but by separating it we can avoid running the more expensive (though
	// still relatively cheap as compared to running the scripts) checks
	// against all the inputs when the signature operations are out of
	// bounds.
	// TxTreeRegular of previous block.
	if regularTxTreeValid {
		// TODO when validating the previous block, cache the stake
		// fees in a node so you don't have to redo these expensive
		// lookups.
		parentTxTreeValid := dcrutil.IsFlagSet16(parent.header.VoteBits,
			dcrutil.BlockValid)
		thisParentNodeStakeViewpoint := ViewpointPrevInvalidStake
		beforeSVH := node.height < b.chainParams.StakeValidationHeight
		firstBlock := node.height == 1
		if parentTxTreeValid || (beforeSVH && !firstBlock) {
			thisParentNodeStakeViewpoint = ViewpointPrevValidStake
		}

		parentTxInputStoreStake, err := b.fetchInputTransactions(parent,
			parentBlock, thisParentNodeStakeViewpoint)
		if err != nil {
			log.Tracef("fetchInputTransactions failed for incoming "+
				"parent node %v stake tree; error given: %v", node.hash, err)
			return err
		}

		stakeTreeFees, err := getStakeTreeFees(parent.height,
			b.chainParams,
			parentBlock.STransactions(),
			parentTxInputStoreStake)
		if err != nil {
			log.Tracef("getStakeTreeFees failed for prev "+
				"TxTreeStake: %v", err.Error())
			return err
		}

		err = b.checkTransactionInputs(stakeTreeFees, parent,
			parentBlock.Transactions(), txInputStoreInitial, true)
		if err != nil {
			log.Tracef("checkTransactionInputs failed for prev "+
				"TxTreeRegular: %v", err.Error())
			return err
		}
	}

	// TxTreeStake of current block.
	err = b.checkTransactionInputs(0, node, block.STransactions(),
		txInputStoreStake, false)
	if err != nil {
		log.Tracef("checkTransactionInputs failed for cur "+
			"TxTreeStake: %v", err.Error())
		return err
	}

	stakeTreeFees, err := getStakeTreeFees(node.height,
		b.chainParams,
		block.STransactions(),
		txInputStoreStake)
	if err != nil {
		log.Tracef("getStakeTreeFees failed for cur "+
			"TxTreeStake: %v", err.Error())
		return err
	}

	// TxTreeRegular of current block.
	err = b.checkTransactionInputs(stakeTreeFees, node, block.Transactions(),
		txInputStoreRegular, true)
	if err != nil {
		log.Tracef("checkTransactionInputs failed for cur "+
			"TxTreeRegular: %v", err.Error())
		return err
	}

	// Don't run scripts if this node is before the latest known good
	// checkpoint since the validity is verified via the checkpoints (all
	// transactions are included in the merkle root hash and any changes
	// will therefore be detected by the next checkpoint).  This is a huge
	// optimization because running the scripts is the most time consuming
	// portion of block handling.
	checkpoint := b.LatestCheckpoint()
	runScripts := !b.noVerify
	if checkpoint != nil && node.height <= checkpoint.Height {
		runScripts = false
	}

	// Now that the inexpensive checks are done and have passed, verify the
	// transactions are actually allowed to spend the coins by running the
	// expensive ECDSA signature check scripts.  Doing this last helps
	// prevent CPU exhaustion attacks.
	if runScripts {
<<<<<<< HEAD
		var scriptFlags txscript.ScriptFlags
		scriptFlags |= txscript.ScriptBip16
		scriptFlags |= txscript.ScriptVerifyDERSignatures
		scriptFlags |= txscript.ScriptVerifyStrictEncoding
		scriptFlags |= txscript.ScriptVerifyMinimalData
		scriptFlags |= txscript.ScriptVerifyCleanStack
		scriptFlags |= txscript.ScriptVerifyCheckLockTimeVerify

		if regularTxTreeValid {
			// TxTreeRegular of previous block.
			err = checkBlockScripts(parentBlock, txInputStoreInitial, true,
				scriptFlags)
			if err != nil {
				log.Tracef("checkBlockScripts failed; error "+
					"returned on txtreeregular of prev block: %v",
					err.Error())
				return err
			}
		}

		// TxTreeStake of current block.
		err = checkBlockScripts(block, txInputStoreStake, false, scriptFlags)
		if err != nil {
			log.Tracef("checkBlockScripts failed; error "+
				"returned on txtreestake of cur block: %v", err.Error())
			return err
		}

		// TxTreeRegular of current block.
		err = checkBlockScripts(block, txInputStoreRegular, true, scriptFlags)
		if err != nil {
			log.Tracef("checkBlockScripts failed; error "+
				"returned on txtreeregular of cur block: %v", err.Error())
			return err
		}
	}

	// First block has special rules concerning the ledger.
	if node.height == 1 {
		err := BlockOneCoinbasePaysTokens(block.Transactions()[0],
			b.chainParams)
=======
		err := checkBlockScripts(block, txInputStore, scriptFlags, b.sigCache)
>>>>>>> 0029905d
		if err != nil {
			return err
		}
	}

	return nil
}

// CheckConnectBlock performs several checks to confirm connecting the passed
// block to the main chain does not violate any rules.  An example of some of
// the checks performed are ensuring connecting the block would not cause any
// duplicate transaction hashes for old transactions that aren't already fully
// spent, double spends, exceeding the maximum allowed signature operations
// per block, invalid values in relation to the expected block subsidy, or fail
// transaction script validation.
//
// This function is NOT safe for concurrent access.
func (b *BlockChain) CheckConnectBlock(block *dcrutil.Block) error {
	parentHash := block.MsgBlock().Header.PrevBlock
	prevNode, err := b.findNode(&parentHash)
	if err != nil {
		return ruleError(ErrMissingParent, err.Error())
	}

	var voteBitsStake []uint16
	for _, stx := range block.STransactions() {
		if is, _ := stake.IsSSGen(stx); is {
			vb := stake.GetSSGenVoteBits(stx)
			voteBitsStake = append(voteBitsStake, vb)
		}
	}

	newNode := newBlockNode(&block.MsgBlock().Header, block.Sha(),
		block.Height(), voteBitsStake)
	if prevNode != nil {
		newNode.parent = prevNode
		newNode.workSum.Add(prevNode.workSum, newNode.workSum)
	}

	return b.checkConnectBlock(newNode, block)
}<|MERGE_RESOLUTION|>--- conflicted
+++ resolved
@@ -2576,7 +2576,6 @@
 	// expensive ECDSA signature check scripts.  Doing this last helps
 	// prevent CPU exhaustion attacks.
 	if runScripts {
-<<<<<<< HEAD
 		var scriptFlags txscript.ScriptFlags
 		scriptFlags |= txscript.ScriptBip16
 		scriptFlags |= txscript.ScriptVerifyDERSignatures
@@ -2587,8 +2586,8 @@
 
 		if regularTxTreeValid {
 			// TxTreeRegular of previous block.
-			err = checkBlockScripts(parentBlock, txInputStoreInitial, true,
-				scriptFlags)
+			err = checkBlockScripts(parentBlock, txInputStoreInitial,
+				true, scriptFlags, b.sigCache)
 			if err != nil {
 				log.Tracef("checkBlockScripts failed; error "+
 					"returned on txtreeregular of prev block: %v",
@@ -2598,7 +2597,8 @@
 		}
 
 		// TxTreeStake of current block.
-		err = checkBlockScripts(block, txInputStoreStake, false, scriptFlags)
+		err = checkBlockScripts(block, txInputStoreStake, false,
+			scriptFlags, b.sigCache)
 		if err != nil {
 			log.Tracef("checkBlockScripts failed; error "+
 				"returned on txtreestake of cur block: %v", err.Error())
@@ -2606,7 +2606,8 @@
 		}
 
 		// TxTreeRegular of current block.
-		err = checkBlockScripts(block, txInputStoreRegular, true, scriptFlags)
+		err = checkBlockScripts(block, txInputStoreRegular, true,
+			scriptFlags, b.sigCache)
 		if err != nil {
 			log.Tracef("checkBlockScripts failed; error "+
 				"returned on txtreeregular of cur block: %v", err.Error())
@@ -2618,9 +2619,6 @@
 	if node.height == 1 {
 		err := BlockOneCoinbasePaysTokens(block.Transactions()[0],
 			b.chainParams)
-=======
-		err := checkBlockScripts(block, txInputStore, scriptFlags, b.sigCache)
->>>>>>> 0029905d
 		if err != nil {
 			return err
 		}
