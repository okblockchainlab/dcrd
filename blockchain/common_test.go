// Copyright (c) 2013-2016 The btcsuite developers
// Copyright (c) 2015-2016 The Decred developers
// Use of this source code is governed by an ISC
// license that can be found in the LICENSE file.

package blockchain_test

import (
	"compress/bzip2"
	"encoding/binary"
	"fmt"
	"io"
	"os"
	"path/filepath"
	"strings"

	"github.com/decred/dcrd/blockchain"
	"github.com/decred/dcrd/chaincfg"
	"github.com/decred/dcrd/chaincfg/chainhash"
	"github.com/decred/dcrd/database"
	_ "github.com/decred/dcrd/database/ffldb"
	"github.com/decred/dcrd/wire"
)

const (
	// testDbType is the database backend type to use for the tests.
	testDbType = "ffldb"

	// testDbRoot is the root directory used to create all test databases.
	testDbRoot = "testdbs"

	// blockDataNet is the expected network in the test block data.
	blockDataNet = wire.MainNet
)

// filesExists returns whether or not the named file or directory exists.
func fileExists(name string) bool {
	if _, err := os.Stat(name); err != nil {
		if os.IsNotExist(err) {
			return false
		}
	}
	return true
}

// isSupportedDbType returns whether or not the passed database type is
// currently supported.
func isSupportedDbType(dbType string) bool {
	supportedDrivers := database.SupportedDrivers()
	for _, driver := range supportedDrivers {
		if dbType == driver {
			return true
		}
	}

	return false
}

// chainSetup is used to create a new db and chain instance with the genesis
// block already inserted.  In addition to the new chain instnce, it returns
// a teardown function the caller should invoke when done testing to clean up.
func chainSetup(dbName string, params *chaincfg.Params) (*blockchain.BlockChain, func(), error) {
	if !isSupportedDbType(testDbType) {
		return nil, nil, fmt.Errorf("unsupported db type %v", testDbType)
	}

	// Handle memory database specially since it doesn't need the disk
	// specific handling.
	var db database.DB
	var teardown func()
	if testDbType == "memdb" {
		ndb, err := database.Create(testDbType)
		if err != nil {
			return nil, nil, fmt.Errorf("error creating db: %v", err)
		}
		db = ndb

		// Setup a teardown function for cleaning up.  This function is
		// returned to the caller to be invoked when it is done testing.
		teardown = func() {
			db.Close()
		}
	} else {
		// Create the root directory for test databases.
		if !fileExists(testDbRoot) {
			if err := os.MkdirAll(testDbRoot, 0700); err != nil {
				err := fmt.Errorf("unable to create test db "+
					"root: %v", err)
				return nil, nil, err
			}
		}

		// Create a new database to store the accepted blocks into.
		dbPath := filepath.Join(testDbRoot, dbName)
		_ = os.RemoveAll(dbPath)
		ndb, err := database.Create(testDbType, dbPath, blockDataNet)
		if err != nil {
			return nil, nil, fmt.Errorf("error creating db: %v", err)
		}
		db = ndb

		// Setup a teardown function for cleaning up.  This function is
		// returned to the caller to be invoked when it is done testing.
		teardown = func() {
			db.Close()
			os.RemoveAll(dbPath)
			os.RemoveAll(testDbRoot)
		}
	}

	// Copy the chain params to ensure any modifications the tests do to
	// the chain parameters do not affect the global instance.
	mainNetParams := chaincfg.MainNetParams

	// Create the main chain instance.
	chain, err := blockchain.New(&blockchain.Config{
		DB:          db,
<<<<<<< HEAD
		ChainParams: params,
=======
		ChainParams: &mainNetParams,
>>>>>>> a7b35d9f
		TimeSource:  blockchain.NewMedianTime(),
	})

	if err != nil {
		teardown()
		err := fmt.Errorf("failed to create chain instance: %v", err)
		return nil, nil, err
	}

	return chain, teardown, nil
}

// loadUtxoView returns a utxo view loaded from a file.
func loadUtxoView(filename string) (*blockchain.UtxoViewpoint, error) {
	// The utxostore file format is:
	// <tx hash><serialized utxo len><serialized utxo>
	//
	// The serialized utxo len is a little endian uint32 and the serialized
	// utxo uses the format described in chainio.go.

	filename = filepath.Join("testdata", filename)
	fi, err := os.Open(filename)
	if err != nil {
		return nil, err
	}

	// Choose read based on whether the file is compressed or not.
	var r io.Reader
	if strings.HasSuffix(filename, ".bz2") {
		r = bzip2.NewReader(fi)
	} else {
		r = fi
	}
	defer fi.Close()

	view := blockchain.NewUtxoViewpoint()
	for {
		// Hash of the utxo entry.
		var hash chainhash.Hash
		_, err := io.ReadAtLeast(r, hash[:], len(hash[:]))
		if err != nil {
			// Expected EOF at the right offset.
			if err == io.EOF {
				break
			}
			return nil, err
		}

		// Num of serialize utxo entry bytes.
		var numBytes uint32
		err = binary.Read(r, binary.LittleEndian, &numBytes)
		if err != nil {
			return nil, err
		}

		// Serialized utxo entry.
		serialized := make([]byte, numBytes)
		_, err = io.ReadAtLeast(r, serialized, int(numBytes))
		if err != nil {
			return nil, err
		}

		// Deserialize it and add it to the view.
		utxoEntry, err := blockchain.TstDeserializeUtxoEntry(serialized)
		if err != nil {
			return nil, err
		}
		view.Entries()[hash] = utxoEntry
	}

	return view, nil
}<|MERGE_RESOLUTION|>--- conflicted
+++ resolved
@@ -110,16 +110,12 @@
 
 	// Copy the chain params to ensure any modifications the tests do to
 	// the chain parameters do not affect the global instance.
-	mainNetParams := chaincfg.MainNetParams
+	paramsCopy := *params
 
 	// Create the main chain instance.
 	chain, err := blockchain.New(&blockchain.Config{
 		DB:          db,
-<<<<<<< HEAD
-		ChainParams: params,
-=======
-		ChainParams: &mainNetParams,
->>>>>>> a7b35d9f
+		ChainParams: &paramsCopy,
 		TimeSource:  blockchain.NewMedianTime(),
 	})
 
