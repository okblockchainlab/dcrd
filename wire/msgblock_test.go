--- conflicted
+++ resolved
@@ -1,9 +1,5 @@
-<<<<<<< HEAD
-// Copyright (c) 2013-2015 The btcsuite developers
+// Copyright (c) 2013-2016 The btcsuite developers
 // Copyright (c) 2015-2016 The Decred developers
-=======
-// Copyright (c) 2013-2016 The btcsuite developers
->>>>>>> d406d9e5
 // Use of this source code is governed by an ISC
 // license that can be found in the LICENSE file.
 
@@ -19,16 +15,14 @@
 	"github.com/davecgh/go-spew/spew"
 
 	"github.com/decred/dcrd/chaincfg/chainhash"
-	"github.com/decred/dcrd/wire"
 )
 
 // TestBlock tests the MsgBlock API.
 func TestBlock(t *testing.T) {
 	pver := ProtocolVersion
 
-<<<<<<< HEAD
 	// Test block header.
-	bh := wire.NewBlockHeader(
+	bh := NewBlockHeader(
 		int32(pver),                                 // Version
 		&testBlock.Header.PrevBlock,                 // PrevHash
 		&testBlock.Header.MerkleRoot,                // MerkleRoot
@@ -47,14 +41,6 @@
 		[32]byte{},                                  // ExtraData
 		uint32(0x5ca1ab1e),                          // StakeVersion
 	)
-=======
-	// Block 1 header.
-	prevHash := &blockOne.Header.PrevBlock
-	merkleHash := &blockOne.Header.MerkleRoot
-	bits := blockOne.Header.Bits
-	nonce := blockOne.Header.Nonce
-	bh := NewBlockHeader(prevHash, merkleHash, bits, nonce)
->>>>>>> d406d9e5
 
 	// Ensure the command is expected value.
 	wantCmd := "block"
@@ -119,19 +105,13 @@
 // hashes from a block accurately.
 func TestBlockTxShas(t *testing.T) {
 	// Block 1, transaction 1 hash.
-<<<<<<< HEAD
 	hashStr := "55a25248c04dd8b6599ca2a708413c00d79ae90ce075c54e8a967a647d7e4bea"
 	wantHash, err := chainhash.NewHashFromStr(hashStr)
-=======
-	hashStr := "0e3e2357e806b6cdb1f70b54c3a3a17b6714ee1f0e68bebb44a74b1efd512098"
-	wantHash, err := NewShaHashFromStr(hashStr)
->>>>>>> d406d9e5
 	if err != nil {
 		t.Errorf("NewShaHashFromStr: %v", err)
 		return
 	}
 
-<<<<<<< HEAD
 	wantShas := []chainhash.Hash{*wantHash}
 	shas := testBlock.TxShas()
 	if !reflect.DeepEqual(shas, wantShas) {
@@ -146,10 +126,6 @@
 	// Block 1, transaction 1 hash.
 	hashStr := "ae208a69f3ee088d0328126e3d9bef7652b108d1904f27b166c5999233a801d4"
 	wantHash, err := chainhash.NewHashFromStr(hashStr)
-=======
-	wantShas := []ShaHash{*wantHash}
-	shas, err := blockOne.TxShas()
->>>>>>> d406d9e5
 	if err != nil {
 		t.Errorf("NewShaHashFromStr: %v", err)
 		return
@@ -166,13 +142,8 @@
 // TestBlockSha tests the ability to generate the hash of a block accurately.
 func TestBlockSha(t *testing.T) {
 	// Block 1 hash.
-<<<<<<< HEAD
 	hashStr := "6b73b6f6faebbfd6a541f38820593e43c50ce1abf64602ab8ac7d5502991c37f"
 	wantHash, err := chainhash.NewHashFromStr(hashStr)
-=======
-	hashStr := "839a8e6886ab5951d76f411475428afc90947ee320161bbf18eb6048"
-	wantHash, err := NewShaHashFromStr(hashStr)
->>>>>>> d406d9e5
 	if err != nil {
 		t.Errorf("NewShaHashFromStr: %v", err)
 	}
@@ -189,13 +160,12 @@
 // of transaction inputs and outputs and protocol versions.
 func TestBlockWire(t *testing.T) {
 	tests := []struct {
-<<<<<<< HEAD
-		in      *wire.MsgBlock // Message to encode
-		out     *wire.MsgBlock // Expected decoded message
-		buf     []byte         // Wire encoding
-		txLocs  []wire.TxLoc   // Expected transaction locations
-		sTxLocs []wire.TxLoc   // Expected stake transaction locations
-		pver    uint32         // Protocol version for wire encoding
+		in      *MsgBlock // Message to encode
+		out     *MsgBlock // Expected decoded message
+		buf     []byte    // Wire encoding
+		txLocs  []TxLoc   // Expected transaction locations
+		sTxLocs []TxLoc   // Expected stake transaction locations
+		pver    uint32    // Protocol version for wire encoding
 	}{
 		// Latest protocol version.
 		{
@@ -204,60 +174,8 @@
 			testBlockBytes,
 			testBlockTxLocs,
 			testBlockSTxLocs,
-			wire.ProtocolVersion,
-		},
-=======
-		in     *MsgBlock // Message to encode
-		out    *MsgBlock // Expected decoded message
-		buf    []byte    // Wire encoding
-		txLocs []TxLoc   // Expected transaction locations
-		pver   uint32    // Protocol version for wire encoding
-	}{
-		// Latest protocol version.
-		{
-			&blockOne,
-			&blockOne,
-			blockOneBytes,
-			blockOneTxLocs,
 			ProtocolVersion,
 		},
-
-		// Protocol version BIP0035Version.
-		{
-			&blockOne,
-			&blockOne,
-			blockOneBytes,
-			blockOneTxLocs,
-			BIP0035Version,
-		},
-
-		// Protocol version BIP0031Version.
-		{
-			&blockOne,
-			&blockOne,
-			blockOneBytes,
-			blockOneTxLocs,
-			BIP0031Version,
-		},
-
-		// Protocol version NetAddressTimeVersion.
-		{
-			&blockOne,
-			&blockOne,
-			blockOneBytes,
-			blockOneTxLocs,
-			NetAddressTimeVersion,
-		},
-
-		// Protocol version MultipleAddressVersion.
-		{
-			&blockOne,
-			&blockOne,
-			blockOneBytes,
-			blockOneTxLocs,
-			MultipleAddressVersion,
-		},
->>>>>>> d406d9e5
 	}
 
 	t.Logf("Running %d tests", len(tests))
@@ -300,26 +218,14 @@
 	pver := uint32(60002)
 
 	tests := []struct {
-<<<<<<< HEAD
-		in       *wire.MsgBlock // Value to encode
-		buf      []byte         // Wire encoding
-		pver     uint32         // Protocol version for wire encoding
-		max      int            // Max size of fixed buffer to induce errors
-		writeErr error          // Expected write error
-		readErr  error          // Expected read error
-	}{ // Force error in version.
-		{&testBlock, testBlockBytes, pver, 0, io.ErrShortWrite, io.EOF}, // 0
-=======
 		in       *MsgBlock // Value to encode
 		buf      []byte    // Wire encoding
 		pver     uint32    // Protocol version for wire encoding
 		max      int       // Max size of fixed buffer to induce errors
 		writeErr error     // Expected write error
 		readErr  error     // Expected read error
-	}{
-		// Force error in version.
-		{&blockOne, blockOneBytes, pver, 0, io.ErrShortWrite, io.EOF},
->>>>>>> d406d9e5
+	}{ // Force error in version.
+		{&testBlock, testBlockBytes, pver, 0, io.ErrShortWrite, io.EOF}, // 0
 		// Force error in prev block hash.
 		{&testBlock, testBlockBytes, pver, 4, io.ErrShortWrite, io.EOF}, // 1
 		// Force error in merkle root.
@@ -382,18 +288,11 @@
 // TestBlockSerialize tests MsgBlock serialize and deserialize.
 func TestBlockSerialize(t *testing.T) {
 	tests := []struct {
-<<<<<<< HEAD
-		in      *wire.MsgBlock // Message to encode
-		out     *wire.MsgBlock // Expected decoded message
-		buf     []byte         // Serialized data
-		txLocs  []wire.TxLoc   // Expected transaction locations
-		sTxLocs []wire.TxLoc   // Expected stake transaction locations
-=======
-		in     *MsgBlock // Message to encode
-		out    *MsgBlock // Expected decoded message
-		buf    []byte    // Serialized data
-		txLocs []TxLoc   // Expected transaction locations
->>>>>>> d406d9e5
+		in      *MsgBlock // Message to encode
+		out     *MsgBlock // Expected decoded message
+		buf     []byte    // Serialized data
+		txLocs  []TxLoc   // Expected transaction locations
+		sTxLocs []TxLoc   // Expected stake transaction locations
 	}{
 		{
 			&testBlock,
@@ -629,11 +528,7 @@
 // various blocks is accurate.
 func TestBlockSerializeSize(t *testing.T) {
 	// Block with no transactions.
-<<<<<<< HEAD
-	noTxBlock := wire.NewMsgBlock(&testBlock.Header)
-=======
-	noTxBlock := NewMsgBlock(&blockOne.Header)
->>>>>>> d406d9e5
+	noTxBlock := NewMsgBlock(&testBlock.Header)
 
 	tests := []struct {
 		in   *MsgBlock // Block to encode
@@ -657,29 +552,17 @@
 	}
 }
 
-<<<<<<< HEAD
 // testBlock is a basic normative block that is used throughout tests.
-var testBlock = wire.MsgBlock{
-	Header: wire.BlockHeader{
+var testBlock = MsgBlock{
+	Header: BlockHeader{
 		Version: 1,
 		PrevBlock: chainhash.Hash([chainhash.HashSize]byte{ // Make go vet happy.
-=======
-// blockOne is the first block in the mainnet block chain.
-var blockOne = MsgBlock{
-	Header: BlockHeader{
-		Version: 1,
-		PrevBlock: ShaHash([HashSize]byte{ // Make go vet happy.
->>>>>>> d406d9e5
 			0x6f, 0xe2, 0x8c, 0x0a, 0xb6, 0xf1, 0xb3, 0x72,
 			0xc1, 0xa6, 0xa2, 0x46, 0xae, 0x63, 0xf7, 0x4f,
 			0x93, 0x1e, 0x83, 0x65, 0xe1, 0x5a, 0x08, 0x9c,
 			0x68, 0xd6, 0x19, 0x00, 0x00, 0x00, 0x00, 0x00,
 		}),
-<<<<<<< HEAD
 		MerkleRoot: chainhash.Hash([chainhash.HashSize]byte{ // Make go vet happy.
-=======
-		MerkleRoot: ShaHash([HashSize]byte{ // Make go vet happy.
->>>>>>> d406d9e5
 			0x98, 0x20, 0x51, 0xfd, 0x1e, 0x4b, 0xa7, 0x44,
 			0xbb, 0xbe, 0x68, 0x0e, 0x1f, 0xee, 0x14, 0x67,
 			0x7b, 0xa1, 0xa3, 0xc3, 0x54, 0x0b, 0xf7, 0xb1,
@@ -711,15 +594,10 @@
 			Version: 1,
 			TxIn: []*TxIn{
 				{
-<<<<<<< HEAD
-					PreviousOutPoint: wire.OutPoint{
+					PreviousOutPoint: OutPoint{
 						Hash:  chainhash.Hash{},
-=======
-					PreviousOutPoint: OutPoint{
-						Hash:  ShaHash{},
->>>>>>> d406d9e5
 						Index: 0xffffffff,
-						Tree:  wire.TxTreeRegular,
+						Tree:  TxTreeRegular,
 					},
 					Sequence:    0xffffffff,
 					ValueIn:     0x1616161616161616,
@@ -753,15 +631,15 @@
 			Expiry:   0x22222222,
 		},
 	},
-	STransactions: []*wire.MsgTx{
+	STransactions: []*MsgTx{
 		{
 			Version: 1,
-			TxIn: []*wire.TxIn{
+			TxIn: []*TxIn{
 				{
-					PreviousOutPoint: wire.OutPoint{
+					PreviousOutPoint: OutPoint{
 						Hash:  chainhash.Hash{},
 						Index: 0xffffffff,
-						Tree:  wire.TxTreeStake,
+						Tree:  TxTreeStake,
 					},
 					Sequence:    0xffffffff,
 					ValueIn:     0x1313131313131313,
@@ -772,7 +650,7 @@
 					},
 				},
 			},
-			TxOut: []*wire.TxOut{
+			TxOut: []*TxOut{
 				{
 					Value:   0x3333333333333333,
 					Version: 0x1212,
@@ -903,17 +781,11 @@
 }
 
 // Transaction location information for the test block transactions.
-var testBlockTxLocs = []wire.TxLoc{
+var testBlockTxLocs = []TxLoc{
 	{TxStart: 181, TxLen: 158},
 }
 
-<<<<<<< HEAD
 // Transaction location information for the test block stake transactions.
-var testBlockSTxLocs = []wire.TxLoc{
+var testBlockSTxLocs = []TxLoc{
 	{TxStart: 340, TxLen: 158},
-=======
-// Transaction location information for block one transactions.
-var blockOneTxLocs = []TxLoc{
-	{TxStart: 81, TxLen: 134},
->>>>>>> d406d9e5
 }