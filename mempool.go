--- conflicted
+++ resolved
@@ -1324,10 +1324,7 @@
 			missingParents = append(missingParents, txD.Hash)
 		}
 	}
-<<<<<<< HEAD
-
-=======
->>>>>>> d765c73a
+
 	if len(missingParents) > 0 {
 		return missingParents, nil
 	}
@@ -1555,13 +1552,9 @@
 // ProcessOrphans.  See the comment for ProcessOrphans for more details.
 //
 // This function MUST be called with the mempool lock held (for writes).
-<<<<<<< HEAD
 func (mp *txMemPool) processOrphans(hash *chainhash.Hash) []*dcrutil.Tx {
 	var acceptedTxns []*dcrutil.Tx
 
-=======
-func (mp *txMemPool) processOrphans(hash *wire.ShaHash) {
->>>>>>> d765c73a
 	// Start with processing at least the passed hash.
 	processHashes := list.New()
 	processHashes.PushBack(hash)
@@ -1599,7 +1592,8 @@
 
 			// Potentially accept the transaction into the
 			// transaction pool.
-			missingParents, err := mp.maybeAcceptTransaction(tx, true, true, true)
+			missingParents, err := mp.maybeAcceptTransaction(tx,
+				true, true, true)
 			if err != nil {
 				// TODO: Remove orphans that depend on this
 				// failed transaction.
@@ -1616,16 +1610,9 @@
 				continue
 			}
 
-<<<<<<< HEAD
 			// Add this transaction to the list of transactions
 			// that are no longer orphans.
 			acceptedTxns = append(acceptedTxns, tx)
-=======
-			// Generate and relay the inventory vector for the
-			// newly accepted transaction.
-			iv := wire.NewInvVect(wire.InvTypeTx, tx.Sha())
-			mp.server.RelayInventory(iv, tx)
->>>>>>> d765c73a
 
 			// Add this transaction to the list of transactions to
 			// process so any orphans that depend on this one are
@@ -1643,7 +1630,6 @@
 			processHashes.PushBack(orphanHash)
 		}
 	}
-<<<<<<< HEAD
 
 	return acceptedTxns
 }
@@ -1700,8 +1686,6 @@
 			}
 		}
 	}
-=======
->>>>>>> d765c73a
 }
 
 // ProcessOrphans determines if there are any orphans which depend on the passed
@@ -1714,19 +1698,12 @@
 // no transactions were moved from the orphan pool to the mempool.
 //
 // This function is safe for concurrent access.
-<<<<<<< HEAD
 func (mp *txMemPool) ProcessOrphans(hash *chainhash.Hash) []*dcrutil.Tx {
 	mp.Lock()
 	acceptedTxns := mp.processOrphans(hash)
 	mp.Unlock()
 
 	return acceptedTxns
-=======
-func (mp *txMemPool) ProcessOrphans(hash *wire.ShaHash) {
-	mp.Lock()
-	mp.processOrphans(hash)
-	mp.Unlock()
->>>>>>> d765c73a
 }
 
 // ProcessTransaction is the main workhorse for handling insertion of new
@@ -1757,9 +1734,9 @@
 	// If len(missingParents) == 0 then we know the tx is NOT an orphan
 	if len(missingParents) == 0 {
 		// Accept any orphan transactions that depend on this
-<<<<<<< HEAD
-		// transaction (they are no longer orphans) and repeat for those
-		// accepted transactions until there are no more.
+		// transaction (they are no longer orphans if all inputs are
+		// now available) and repeat for those accepted transactions
+		// until there are no more.
 		newTxs := mp.processOrphans(tx.Sha())
 		acceptedTxs := make([]*dcrutil.Tx, len(newTxs)+1)
 
@@ -1788,30 +1765,6 @@
 			"transaction %v", tx.Sha(), missingParents[0])
 		return nil, txRuleError(wire.RejectDuplicate, str)
 	}
-=======
-		// transaction (they may no longer be orphans if all inputs
-		// are now available) and repeat for those accepted
-		// transactions until there are no more.
-		mp.processOrphans(tx.Sha())
-	} else {
-		// The transaction is an orphan (has inputs missing).  Reject
-		// it if the flag to allow orphans is not set.
-		if !allowOrphan {
-			// Only use the first missing parent transaction in
-			// the error message.
-			//
-			// NOTE: RejectDuplicate is really not an accurate
-			// reject code here, but it matches the reference
-			// implementation and there isn't a better choice due
-			// to the limited number of reject codes.  Missing
-			// inputs is assumed to mean they are already spent
-			// which is not really always the case.
-			str := fmt.Sprintf("orphan transaction %v references "+
-				"outputs of unknown or fully-spent "+
-				"transaction %v", tx.Sha(), missingParents[0])
-			return txRuleError(wire.RejectDuplicate, str)
-		}
->>>>>>> d765c73a
 
 	// Potentially add the orphan transaction to the orphan pool.
 	err = mp.maybeAddOrphan(tx)
